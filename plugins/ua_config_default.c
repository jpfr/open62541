--- conflicted
+++ resolved
@@ -439,14 +439,13 @@
 
     /* Certificate Verification that accepts every certificate. Can be
      * overwritten when the policy is specialized. */
-<<<<<<< HEAD
+    if(conf->secureChannelPKI.clear)
+        conf->secureChannelPKI.clear(&conf->secureChannelPKI);
     UA_CertificateVerification_AcceptAll(&conf->secureChannelPKI);
+
+    if(conf->sessionPKI.clear)
+        conf->sessionPKI.clear(&conf->sessionPKI);
     UA_CertificateVerification_AcceptAll(&conf->sessionPKI);
-=======
-    if(conf->certificateVerification.clear)
-        conf->certificateVerification.clear(&conf->certificateVerification);
-    UA_CertificateVerification_AcceptAll(&conf->certificateVerification);
->>>>>>> c63520c4
 
     /* * Global Node Lifecycle * */
     /* conf->nodeLifecycle.constructor = NULL; */
@@ -993,13 +992,9 @@
         return retval;
     }
 
-<<<<<<< HEAD
+    if(conf->sessionPKI.clear)
+        conf->sessionPKI.clear(&conf->sessionPKI);
     retval = UA_CertificateVerification_Trustlist(&conf->sessionPKI,
-=======
-    if(conf->certificateVerification.clear)
-        conf->certificateVerification.clear(&conf->certificateVerification);
-    retval = UA_CertificateVerification_Trustlist(&conf->certificateVerification,
->>>>>>> c63520c4
                                                   trustList, trustListSize,
                                                   issuerList, issuerListSize,
                                                   revocationList, revocationListSize);
@@ -1148,22 +1143,11 @@
         config->certificateVerification.logging = config->logging;
     }
 
-<<<<<<< HEAD
     if(!config->certificateVerification.verifyCertificate) {
         /* Certificate Verification that accepts every certificate. Can be
          * overwritten when the policy is specialized. */
         UA_CertificateVerification_AcceptAll(&config->certificateVerification);
     }
-=======
-    /* Certificate Verification that accepts every certificate. Can be
-     * overwritten when the policy is specialized. */
-    if(config->certificateVerification.clear)
-        config->certificateVerification.clear(&config->certificateVerification);
-    UA_CertificateVerification_AcceptAll(&config->certificateVerification);
-    UA_LOG_WARNING(&config->logger, UA_LOGCATEGORY_USERLAND,
-                   "AcceptAll Certificate Verification. "
-                   "Any remote certificate will be accepted.");
->>>>>>> c63520c4
 
     /* With encryption enabled, the applicationUri needs to match the URI from
      * the certificate */
