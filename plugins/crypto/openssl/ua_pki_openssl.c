/* This work is licensed under a Creative Commons CCZero 1.0 Universal License.
 * See http://creativecommons.org/publicdomain/zero/1.0/ for more information.
 *
 *    Copyright 2020 (c) Wind River Systems, Inc.
 *    Copyright 2020 (c) basysKom GmbH

 */

#include <open62541/util.h>
#include <open62541/plugin/pki_default.h>
#include <open62541/plugin/log_stdout.h>

#include "securitypolicy_openssl_common.h"

#if defined(UA_ENABLE_ENCRYPTION_OPENSSL) || defined(UA_ENABLE_ENCRYPTION_LIBRESSL)
#include <openssl/x509.h>
#include <openssl/x509_vfy.h>
#include <openssl/x509v3.h>
#include <openssl/pem.h>

#include "ua_openssl_version_abstraction.h"
#include "libc_time.h"

#include <limits.h>

/* Find binary substring. Taken and adjusted from
 * http://tungchingkai.blogspot.com/2011/07/binary-strstr.html */

static const unsigned char *
bstrchr(const unsigned char *s, const unsigned char ch, size_t l) {
    /* find first occurrence of c in char s[] for length l*/
    for(; l > 0; ++s, --l) {
        if(*s == ch)
            return s;
    }
    return NULL;
}

static const unsigned char *
UA_Bstrstr(const unsigned char *s1, size_t l1, const unsigned char *s2, size_t l2) {
    /* find first occurrence of s2[] in s1[] for length l1*/
    const unsigned char *ss1 = s1;
    const unsigned char *ss2 = s2;
    /* handle special case */
    if(l1 == 0)
        return (NULL);
    if(l2 == 0)
        return s1;

    /* match prefix */
    for (; (s1 = bstrchr(s1, *s2, (uintptr_t)ss1-(uintptr_t)s1+(uintptr_t)l1)) != NULL &&
             (uintptr_t)ss1-(uintptr_t)s1+(uintptr_t)l1 != 0; ++s1) {

        /* match rest of prefix */
        const unsigned char *sc1, *sc2;
        for (sc1 = s1, sc2 = s2; ;)
            if (++sc2 >= ss2+l2)
                return s1;
            else if (*++sc1 != *sc2)
                break;
    }
    return NULL;
}

typedef struct {
    /*
     * If the folders are defined, we use them to reload the certificates during
     * runtime
     */

    UA_String             trustListFolder;
    UA_String             issuerListFolder;
    UA_String             revocationListFolder;
    /* Used with mbedTLS and UA_ENABLE_CERT_REJECTED_DIR option */
    UA_String             rejectedListFolder;

    STACK_OF(X509) *      skIssue;
    STACK_OF(X509) *      skTrusted;
    STACK_OF(X509_CRL) *  skCrls; /* Revocation list*/

    UA_CertificateVerification *cv;
} CertContext;

static UA_StatusCode
UA_CertContext_sk_Init (CertContext * context) {
    context->skTrusted = sk_X509_new_null();
    context->skIssue = sk_X509_new_null();
    context->skCrls = sk_X509_CRL_new_null();
    if (context->skTrusted == NULL || context->skIssue == NULL ||
        context->skCrls == NULL) {
        return UA_STATUSCODE_BADOUTOFMEMORY;
    }
    return UA_STATUSCODE_GOOD;
}

static void
UA_CertContext_sk_free (CertContext * context) {
    sk_X509_pop_free (context->skTrusted, X509_free);
    sk_X509_pop_free (context->skIssue, X509_free);
    sk_X509_CRL_pop_free (context->skCrls, X509_CRL_free);
}

static UA_StatusCode
UA_CertContext_Init (CertContext * context, UA_CertificateVerification *cv) {
    (void) memset (context, 0, sizeof (CertContext));
    UA_ByteString_init (&context->trustListFolder);
    UA_ByteString_init (&context->issuerListFolder);
    UA_ByteString_init (&context->revocationListFolder);
    UA_ByteString_init (&context->rejectedListFolder);

    context->cv = cv;

    return UA_CertContext_sk_Init (context);
}

static void
UA_CertificateVerification_clear (UA_CertificateVerification * cv) {
    if (cv == NULL) {
        return;
    }
    CertContext * context = (CertContext *) cv->context;
    if (context == NULL) {
        return;
    }
    UA_ByteString_clear (&context->trustListFolder);
    UA_ByteString_clear (&context->issuerListFolder);
    UA_ByteString_clear (&context->revocationListFolder);
    UA_ByteString_clear (&context->rejectedListFolder);

    UA_CertContext_sk_free (context);
    context->cv = NULL;
    UA_free (context);

    memset(cv, 0, sizeof(UA_CertificateVerification));
}

static UA_StatusCode
UA_skTrusted_Cert2X509 (const UA_ByteString *   certificateTrustList,
                        size_t                  certificateTrustListSize,
                        CertContext *           ctx) {
    size_t                i;

    for (i = 0; i < certificateTrustListSize; i++) {
        X509 * x509 = UA_OpenSSL_LoadCertificate(&certificateTrustList[i]);

        if (x509 == NULL) {
            return UA_STATUSCODE_BADINTERNALERROR;
        }
        sk_X509_push (ctx->skTrusted, x509);
    }

    return UA_STATUSCODE_GOOD;
}

static UA_StatusCode
UA_skIssuer_Cert2X509 (const UA_ByteString *   certificateIssuerList,
                       size_t                  certificateIssuerListSize,
                       CertContext *           ctx) {
    size_t                i;

    for (i = 0; i < certificateIssuerListSize; i++) {
        X509 * x509 = UA_OpenSSL_LoadCertificate(&certificateIssuerList[i]);

        if (x509 == NULL) {
            return UA_STATUSCODE_BADINTERNALERROR;
        }
        sk_X509_push (ctx->skIssue, x509);
    }

    return UA_STATUSCODE_GOOD;
}

static UA_StatusCode
UA_skCrls_Cert2X509 (const UA_ByteString *   certificateRevocationList,
                     size_t                  certificateRevocationListSize,
                     CertContext *           ctx) {
    size_t                i;
    const unsigned char * pData;

    for (i = 0; i < certificateRevocationListSize; i++) {
        pData = certificateRevocationList[i].data;
        X509_CRL * crl = NULL;

        if (certificateRevocationList[i].length > 1 && pData[0] == 0x30 && pData[1] == 0x82) { // Magic number for DER encoded files
            crl = d2i_X509_CRL (NULL, &pData, (long) certificateRevocationList[i].length);
        } else {
            BIO* bio = NULL;
            bio = BIO_new_mem_buf((void *) certificateRevocationList[i].data,
                                  (int) certificateRevocationList[i].length);
            crl = PEM_read_bio_X509_CRL(bio, NULL, NULL, NULL);
            BIO_free(bio);
        }

        if (crl == NULL) {
            return UA_STATUSCODE_BADINTERNALERROR;
        }
        sk_X509_CRL_push (ctx->skCrls, crl);
    }

    return UA_STATUSCODE_GOOD;
}

#ifdef __linux__
#include <dirent.h>

static int UA_Certificate_Filter_der_pem (const struct dirent * entry) {
    /* ignore hidden files */
    if (entry->d_name[0] == '.') return 0;

    /* check file extension */
    const char *pszFind = strrchr(entry->d_name, '.');
    if (pszFind == 0)
        return 0;
    pszFind++;
    if (strcmp (pszFind, "der") == 0 || strcmp (pszFind, "pem") == 0)
        return 1;

    return 0;
}

static int UA_Certificate_Filter_crl (const struct dirent * entry) {

    /* ignore hidden files */
    if (entry->d_name[0] == '.') return 0;

    /* check file extension */
    const char *pszFind = strrchr(entry->d_name, '.');
    if (pszFind == 0)
        return 0;
    pszFind++;
    if (strcmp (pszFind, "crl") == 0)
        return 1;

    return 0;
}

static UA_StatusCode
UA_BuildFullPath (const char * path,
                  const char * fileName,
                  size_t       fullPathBufferLength,
                  char *       fullPath) {
    size_t  pathLen = strlen (path);
    size_t  fileNameLen = strlen (fileName);
    if ((pathLen + fileNameLen + 2) > fullPathBufferLength) {
        return UA_STATUSCODE_BADINVALIDARGUMENT;
    }
    strcpy (fullPath, path);
    strcat (fullPath, "/");
    strcat (fullPath, fileName);

    return UA_STATUSCODE_GOOD;
}

static UA_StatusCode
UA_loadCertFromFile (const char *     fileName,
                     UA_ByteString *  cert) {

    FILE * fp = fopen(fileName, "rb");

    if (fp == NULL)
        return UA_STATUSCODE_BADINTERNALERROR;

    fseek(fp, 0, SEEK_END);
    cert->length = (size_t)  ftell(fp);
    if (UA_ByteString_allocBuffer (cert, cert->length) != UA_STATUSCODE_GOOD) {
        fclose (fp);
        return UA_STATUSCODE_BADOUTOFMEMORY;
    }
    fseek(fp, 0, SEEK_SET);
    size_t readLen = fread (cert->data, 1, cert->length, fp);
    if (readLen != cert->length) {
        UA_ByteString_clear (cert);
        cert->length = 0;
        fclose (fp);
        return UA_STATUSCODE_BADINTERNALERROR;
    }
    fclose (fp);

    return UA_STATUSCODE_GOOD;
}

static UA_StatusCode
UA_ReloadCertFromFolder (CertContext * ctx) {
    UA_StatusCode    ret;
    struct dirent ** dirlist = NULL;
    int              i;
    int              numCertificates;
    char             certFile[PATH_MAX];
    UA_ByteString    strCert;
    char             folderPath[PATH_MAX];

    UA_ByteString_init (&strCert);

    if (ctx->trustListFolder.length > 0) {
        UA_LOG_INFO(ctx->cv->logging, UA_LOGCATEGORY_SERVER, "Reloading the trust-list");

        sk_X509_pop_free (ctx->skTrusted, X509_free);
        ctx->skTrusted = sk_X509_new_null();
        if (ctx->skTrusted == NULL) {
            return UA_STATUSCODE_BADOUTOFMEMORY;
        }

        (void) memcpy (folderPath, ctx->trustListFolder.data,
                       ctx->trustListFolder.length);
        folderPath[ctx->trustListFolder.length] = 0;
        numCertificates = scandir(folderPath, &dirlist,
                                  UA_Certificate_Filter_der_pem,
                                  alphasort);
        for (i = 0; i < numCertificates; i++) {
            if (UA_BuildFullPath (folderPath, dirlist[i]->d_name,
                                  PATH_MAX, certFile) != UA_STATUSCODE_GOOD) {
                continue;
            }
            ret = UA_loadCertFromFile (certFile, &strCert);
            if (ret != UA_STATUSCODE_GOOD) {
                UA_LOG_INFO(ctx->cv->logging, UA_LOGCATEGORY_SERVER,
                            "Failed to load the certificate file %s", certFile);
                continue;  /* continue or return ? */
            }
            if (UA_skTrusted_Cert2X509 (&strCert, 1, ctx) != UA_STATUSCODE_GOOD) {
                UA_LOG_INFO (ctx->cv->logging, UA_LOGCATEGORY_SERVER,
                            "Failed to decode the certificate file %s", certFile);
                UA_ByteString_clear (&strCert);
                continue;  /* continue or return ? */
            }
            UA_ByteString_clear (&strCert);
        }
    }

    if (ctx->issuerListFolder.length > 0) {
        UA_LOG_INFO(ctx->cv->logging, UA_LOGCATEGORY_SERVER, "Reloading the issuer-list");

        sk_X509_pop_free (ctx->skIssue, X509_free);
        ctx->skIssue = sk_X509_new_null();
        if (ctx->skIssue == NULL) {
            return UA_STATUSCODE_BADOUTOFMEMORY;
        }

        memcpy (folderPath, ctx->issuerListFolder.data, ctx->issuerListFolder.length);
        folderPath[ctx->issuerListFolder.length] = 0;
        numCertificates = scandir(folderPath, &dirlist,
                                  UA_Certificate_Filter_der_pem,
                                  alphasort);
        for (i = 0; i < numCertificates; i++) {
            if (UA_BuildFullPath (folderPath, dirlist[i]->d_name,
                                  PATH_MAX, certFile) != UA_STATUSCODE_GOOD) {
                continue;
            }
            ret = UA_loadCertFromFile (certFile, &strCert);
            if (ret != UA_STATUSCODE_GOOD) {
                UA_LOG_INFO (ctx->cv->logging, UA_LOGCATEGORY_SERVER,
                            "Failed to load the certificate file %s", certFile);
                continue;  /* continue or return ? */
            }
            if (UA_skIssuer_Cert2X509 (&strCert, 1, ctx) != UA_STATUSCODE_GOOD) {
                UA_LOG_INFO (ctx->cv->logging, UA_LOGCATEGORY_SERVER,
                            "Failed to decode the certificate file %s", certFile);
                UA_ByteString_clear (&strCert);
                continue;  /* continue or return ? */
            }
            UA_ByteString_clear (&strCert);
        }
    }

    if (ctx->revocationListFolder.length > 0) {
        UA_LOG_INFO(ctx->cv->logging, UA_LOGCATEGORY_SERVER, "Reloading the revocation-list");

        sk_X509_CRL_pop_free (ctx->skCrls, X509_CRL_free);
        ctx->skCrls = sk_X509_CRL_new_null();
        if (ctx->skCrls == NULL) {
            return UA_STATUSCODE_BADOUTOFMEMORY;
        }

        memcpy (folderPath, ctx->revocationListFolder.data, ctx->revocationListFolder.length);
        folderPath[ctx->revocationListFolder.length] = 0;
        numCertificates = scandir(folderPath, &dirlist,
                                  UA_Certificate_Filter_crl,
                                  alphasort);
        for (i = 0; i < numCertificates; i++) {
            if (UA_BuildFullPath (folderPath, dirlist[i]->d_name,
                                  PATH_MAX, certFile) != UA_STATUSCODE_GOOD) {
                continue;
            }
            ret = UA_loadCertFromFile (certFile, &strCert);
            if (ret != UA_STATUSCODE_GOOD) {
                UA_LOG_INFO (ctx->cv->logging, UA_LOGCATEGORY_SERVER,
                            "Failed to load the revocation file %s", certFile);
                continue;  /* continue or return ? */
            }
            if (UA_skCrls_Cert2X509 (&strCert, 1, ctx) != UA_STATUSCODE_GOOD) {
                UA_LOG_INFO (ctx->cv->logging, UA_LOGCATEGORY_SERVER,
                            "Failed to decode the revocation file %s", certFile);
                UA_ByteString_clear (&strCert);
                continue;  /* continue or return ? */
            }
            UA_ByteString_clear (&strCert);
        }
    }

    ret = UA_STATUSCODE_GOOD;
    return ret;
}

#endif  /* end of __linux__ */

<<<<<<< HEAD
static UA_StatusCode
UA_X509_Store_CTX_Error_To_UAError (int opensslErr) {
    UA_StatusCode ret;

    switch (opensslErr) {
        case X509_V_ERR_CERT_HAS_EXPIRED:
        case X509_V_ERR_CERT_NOT_YET_VALID:
        case X509_V_ERR_CRL_NOT_YET_VALID:
        case X509_V_ERR_CRL_HAS_EXPIRED:
        case X509_V_ERR_ERROR_IN_CERT_NOT_BEFORE_FIELD:
        case X509_V_ERR_ERROR_IN_CERT_NOT_AFTER_FIELD:
        case X509_V_ERR_ERROR_IN_CRL_LAST_UPDATE_FIELD:
        case X509_V_ERR_ERROR_IN_CRL_NEXT_UPDATE_FIELD:
            ret = UA_STATUSCODE_BADCERTIFICATETIMEINVALID;
            break;
        case X509_V_ERR_CERT_REVOKED:
            ret = UA_STATUSCODE_BADCERTIFICATEREVOKED;
            break;
        case X509_V_ERR_DEPTH_ZERO_SELF_SIGNED_CERT:
        case X509_V_ERR_UNABLE_TO_GET_ISSUER_CERT_LOCALLY:
        case X509_V_ERR_UNABLE_TO_GET_ISSUER_CERT:
            ret = UA_STATUSCODE_BADCERTIFICATEUNTRUSTED;
            break;
        case X509_V_ERR_CERT_SIGNATURE_FAILURE:
        case X509_V_ERR_SELF_SIGNED_CERT_IN_CHAIN:
            ret = UA_STATUSCODE_BADSECURITYCHECKSFAILED;
            break;
        case X509_V_ERR_UNABLE_TO_GET_CRL:
            ret = UA_STATUSCODE_BADCERTIFICATEREVOCATIONUNKNOWN;
            break;
        default:
            ret = UA_STATUSCODE_BADCERTIFICATEINVALID;
            break;
=======
static const unsigned char openssl_PEM_PRE[28] = "-----BEGIN CERTIFICATE-----";

/* Extract the leaf certificate from a bytestring that may contain an entire chain */
static X509 *
openSSLLoadLeafCertificate(UA_ByteString cert, size_t *offset) {
    if(cert.length <= *offset)
        return NULL;
    cert.length -= *offset;
    cert.data += *offset;

    /* Detect DER encoding. Extract the encoding length and cut. */
    if(cert.length >= 4 && cert.data[0] == 0x30 && cert.data[1] == 0x82) {
        /* The certificate length is encoded after the magic bytes */
        size_t certLen = 4; /* Magic numbers + length bytes */
        certLen += (size_t)(((uint16_t)cert.data[2]) << 8);
        certLen += cert.data[3];
        if(certLen > cert.length)
            return NULL;
        cert.length = certLen;
        *offset += certLen;
        const UA_Byte *dataPtr = cert.data;
        return d2i_X509(NULL, &dataPtr, (long)cert.length);
    }

    /* Assume PEM encoding. Detect multiple certificates and cut. */
    if(cert.length > 27 * 4) {
        const unsigned char *match =
            UA_Bstrstr(openssl_PEM_PRE, 27, &cert.data[27*2], cert.length - (27*2));
        if(match)
            cert.length = (uintptr_t)(match - cert.data);
    }
    *offset += cert.length;

    BIO *bio = BIO_new_mem_buf((void *) cert.data, (int)cert.length);
    X509 *result = PEM_read_bio_X509(bio, NULL, NULL, NULL);
    BIO_free(bio);
    return result;
}

/* The bytestring might contain an entire certificate chain. The first
 * stack-element is the leaf certificate itself. The remaining ones are
 * potential issuer certificates. */
static STACK_OF(X509) *
openSSLLoadCertificateStack(const UA_ByteString cert) {
    size_t offset = 0;
    X509 *x509 = NULL;
    STACK_OF(X509) *result = sk_X509_new_null();
    if(!result)
        return NULL;
    while((x509 = openSSLLoadLeafCertificate(cert, &offset))) {
        sk_X509_push(result, x509);
    }
    return result;
}

/* Return the first matching issuer candidate AFTER prev */
static X509 *
openSSLFindNextIssuer(CertContext *ctx, STACK_OF(X509) *stack, X509 *x509, X509 *prev) {
    /* First check issuers from the stack - provided in the same bytestring as
     * the certificate. This can also return x509 itself. */
    do {
        int size = sk_X509_num(stack);
        for(int i = 0; i < size; i++) {
            X509 *candidate = sk_X509_value(stack, i);
            if(X509_check_issued(candidate, x509) != 0)
                continue;
            if(prev == NULL)
                return candidate;
            prev = NULL;
        }
        /* Switch to search in the ctx->skIssue list */
        stack = (stack != ctx->skIssue) ? ctx->skIssue : NULL;
    } while(stack);
    return NULL;
}

static UA_Boolean
openSSLCheckRevoked(CertContext *ctx, X509 *cert) {
    const ASN1_INTEGER *sn = X509_get0_serialNumber(cert);
    const X509_NAME *in = X509_get_issuer_name(cert);
    int size = sk_X509_CRL_num(ctx->skCrls);
    for(int i = 0; i < size; i++) {
        /* The crl contains a list of serial numbers from the same issuer */
        X509_CRL *crl = sk_X509_CRL_value(ctx->skCrls, i);
        if(X509_NAME_cmp(in, X509_CRL_get_issuer(crl)) != 0)
            continue;
        STACK_OF(X509_REVOKED) *rs = X509_CRL_get_REVOKED(crl);
        int rsize = sk_X509_REVOKED_num(rs);
        for(int j = 0; j < rsize; j++) {
            X509_REVOKED *r = sk_X509_REVOKED_value(rs, j);
            if(ASN1_INTEGER_cmp(sn, X509_REVOKED_get0_serialNumber(r)) == 0)
                return true;
>>>>>>> c63520c4
        }
    }
    return false;
}

<<<<<<< HEAD
static UA_StatusCode
UA_CertificateVerification_Verify (const UA_CertificateVerification *cv,
                                   const UA_ByteString * certificate) {
    X509_STORE_CTX *storeCtx = NULL;
    X509_STORE *store = NULL;
    CertContext *ctx = NULL;
    UA_StatusCode ret = UA_STATUSCODE_GOOD;

    if ((cv == NULL) || (cv->context == NULL)) {
        return UA_STATUSCODE_BADINTERNALERROR;
    }
    ctx = (CertContext *) cv->context;

    /* Parse the certificate */
    X509 *certificateX509 = UA_OpenSSL_LoadCertificate(certificate);
    if(!certificateX509) {
        ret = UA_STATUSCODE_BADCERTIFICATEINVALID;
        goto cleanup;
    }

    /* Reload PKI folder */
#ifdef __linux__
    ret = UA_ReloadCertFromFolder (ctx);
    if(ret != UA_STATUSCODE_GOOD)
        goto cleanup;
#endif

    /* Accept the certificate without verification of no trust and issuer list
     * are loaded */
    if(sk_X509_CRL_num(ctx->skCrls) == 0 &&
       sk_X509_num(ctx->skIssue) == 0 &&
       sk_X509_num(ctx->skTrusted) == 0) {
        UA_LOG_WARNING(cv->logging, UA_LOGCATEGORY_USERLAND,
                       "No certificate store configured. Accepting the certificate.");
        goto cleanup;
    }

    store = X509_STORE_new();
    storeCtx = X509_STORE_CTX_new();
    if(store == NULL || storeCtx == NULL) {
        ret = UA_STATUSCODE_BADOUTOFMEMORY;
        goto cleanup;
    }

    X509_STORE_set_flags(store, 0);
    int opensslRet = X509_STORE_CTX_init(storeCtx, store, certificateX509,
                                          ctx->skIssue);
    if(opensslRet != 1) {
        ret = UA_STATUSCODE_BADINTERNALERROR;
        goto cleanup;
    }
#if defined(OPENSSL_API_COMPAT) && OPENSSL_API_COMPAT < 0x10100000L
	(void) X509_STORE_CTX_trusted_stack (storeCtx, ctx->skTrusted);
#else
	(void) X509_STORE_CTX_set0_trusted_stack (storeCtx, ctx->skTrusted);
#endif
=======
#define UA_OPENSSL_MAX_CHAIN_LENGTH 10

static UA_StatusCode
openSSL_verifyChain(CertContext *ctx, STACK_OF(X509) *stack, X509 **old_issuers,
                    X509 *cert, int depth) {
    /* Maxiumum chain length */
    if(depth == UA_OPENSSL_MAX_CHAIN_LENGTH)
        return UA_STATUSCODE_BADCERTIFICATECHAININCOMPLETE;

    /* Verification Step: Validity Period */
    ASN1_TIME *notBefore = X509_get_notBefore(cert);
    ASN1_TIME *notAfter = X509_get_notAfter(cert);
    if(X509_cmp_current_time(notBefore) != -1 || X509_cmp_current_time(notAfter) != 1)
        return (depth == 0) ? UA_STATUSCODE_BADCERTIFICATETIMEINVALID :
            UA_STATUSCODE_BADCERTIFICATEISSUERTIMEINVALID;

    /* Verification Step: Revocation Check */
    if(openSSLCheckRevoked(ctx, cert))
        return (depth == 0) ? UA_STATUSCODE_BADCERTIFICATEREVOKED :
            UA_STATUSCODE_BADCERTIFICATEISSUERREVOKED;

    /* Return the most specific error code. BADCERTIFICATECHAININCOMPLETE is
     * returned only if all possible chains are incomplete. */
    X509 *issuer = NULL;
    UA_StatusCode ret = UA_STATUSCODE_BADCERTIFICATECHAININCOMPLETE;
    while(ret != UA_STATUSCODE_GOOD) {
        /* Find the issuer. We jump back here to find a different path if a
         * subsequent check fails. */
        issuer = openSSLFindNextIssuer(ctx, stack, cert, issuer);
        if(!issuer)
            break;

        /* Verification Step: Signature */
        int opensslRet = X509_verify(cert, X509_get0_pubkey(issuer));
        if(opensslRet == -1) {
            return UA_STATUSCODE_BADCERTIFICATEINVALID; /* Ill-formed signature */
        } else if(opensslRet == 0) {
            ret = UA_STATUSCODE_BADCERTIFICATEINVALID;  /* Wrong issuer, try again */
            continue;
        }
>>>>>>> c63520c4

        /* The certificate is self-signed. We have arrived at the top of the
         * chain. We check whether the certificate is trusted below. This is the
         * only place where we return UA_STATUSCODE_BADCERTIFICATEUNTRUSTED.
         * This sinals that the chain is complete (but can be still
         * untrusted). */
        if(cert == issuer || X509_cmp(cert, issuer) == 0) {
            ret = UA_STATUSCODE_BADCERTIFICATEUNTRUSTED;
            continue;
        }

        /* Detect (endless) loops of issuers. The last one can be skipped by the
         * check for self-signed just before. */
        for(int i = 0; i < depth; i++) {
            if(old_issuers[i] == issuer)
                return UA_STATUSCODE_BADCERTIFICATECHAININCOMPLETE;
        }
        old_issuers[depth] = issuer;

        /* We have found the issuer certificate used for the signature. Recurse
         * to the next certificate in the chain (verify the current issuer). */
        ret = openSSL_verifyChain(ctx, stack, old_issuers, issuer, depth + 1);
    }

    /* Is the certificate in the trust list? If yes, then we are done. */
    if(ret == UA_STATUSCODE_BADCERTIFICATEUNTRUSTED) {
        for(int i = 0; i < sk_X509_num(ctx->skTrusted); i++) {
            if(X509_cmp(cert, sk_X509_value(ctx->skTrusted, i)) == 0)
                return UA_STATUSCODE_GOOD;
        }
    }

    return ret;
}

/* This follows Part 6, 6.1.3 Determining if a Certificate is trusted.
 * It defines a sequence of steps for certificate verification. */
static UA_StatusCode
UA_CertificateVerification_Verify(void *verificationContext,
                                  const UA_ByteString *certificate) {
    if(!verificationContext || !certificate)
        return UA_STATUSCODE_BADINTERNALERROR;

    UA_StatusCode ret = UA_STATUSCODE_GOOD;
    CertContext *ctx = (CertContext *)verificationContext;

#ifdef __linux__ 
    ret = UA_ReloadCertFromFolder(ctx);
    if(ret != UA_STATUSCODE_GOOD)
        return ret;
#endif

    /* Verification Step: Certificate Structure */
    STACK_OF(X509) *stack = openSSLLoadCertificateStack(*certificate);
    if(!stack || sk_X509_num(stack) < 1) {
        if(stack)
            sk_X509_pop_free(stack, X509_free);
        return UA_STATUSCODE_BADCERTIFICATEINVALID;
    }

    /* Verification Step: Certificate Usage
     * Check whether the certificate is a User certificate or a CA certificate.
     * If the KU_KEY_CERT_SIGN and KU_CRL_SIGN of key_usage are set, then the
     * certificate shall be condidered as CA Certificate and cannot be used to
     * establish a connection. Refer the test case CTT/Security/Security
     * Certificate Validation/029.js for more details */
    X509 *leaf = sk_X509_value(stack, 0);
    if(X509_check_purpose(leaf, X509_PURPOSE_CRL_SIGN, 0) && X509_check_ca(leaf)) {
        sk_X509_pop_free(stack, X509_free);
        return UA_STATUSCODE_BADCERTIFICATEUSENOTALLOWED;
    }

<<<<<<< HEAD
        /* Return expected OPCUA error code */
        ret = UA_X509_Store_CTX_Error_To_UAError (opensslRet);
    }

cleanup:
    if(store)
        X509_STORE_free(store);
    if(storeCtx)
        X509_STORE_CTX_free(storeCtx);
    if(certificateX509)
        X509_free(certificateX509);
=======
    /* These steps are performed outside of this method.
     * Because we need the server or client context.
     * - Security Policy
     * - Host Name
     * - URI */

    /* Verification Step: Build Certificate Chain
     * We perform the checks for each certificate inside. */
    X509 *old_issuers[UA_OPENSSL_MAX_CHAIN_LENGTH];
    ret = openSSL_verifyChain(ctx, stack, old_issuers, leaf, 0);
    sk_X509_pop_free(stack, X509_free);
>>>>>>> c63520c4
    return ret;
}

static UA_StatusCode
UA_CertificateVerification_VerifyApplicationURI (const UA_CertificateVerification *cv,
                                                 const UA_ByteString * certificate,
                                                 const UA_String *     applicationURI) {
    const unsigned char * pData;
    X509 *                certificateX509;
    UA_String             subjectURI = UA_STRING_NULL;
    GENERAL_NAMES *       pNames;
    int                   i;
    UA_StatusCode         ret;
    CertContext *         ctx;

    if (cv == NULL) {
        return UA_STATUSCODE_BADINTERNALERROR;
    }
    ctx = (CertContext *)cv->context;
    if (ctx == NULL) {
        return UA_STATUSCODE_BADINTERNALERROR;
    }

    pData = certificate->data;
    if (pData == NULL) {
        UA_LOG_ERROR(cv->logging, UA_LOGCATEGORY_USERLAND, "Error Empty Certificate");
        return UA_STATUSCODE_BADSECURITYCHECKSFAILED;
    }

    certificateX509 = UA_OpenSSL_LoadCertificate(certificate);
    if (certificateX509 == NULL) {
        UA_LOG_ERROR(cv->logging, UA_LOGCATEGORY_USERLAND, "Error loading X509 Certificate");
        return UA_STATUSCODE_BADSECURITYCHECKSFAILED;
    }

    pNames = (GENERAL_NAMES *) X509_get_ext_d2i(certificateX509, NID_subject_alt_name,
                                                NULL, NULL);
    if (pNames == NULL) {
        X509_free (certificateX509);
        UA_LOG_ERROR(cv->logging, UA_LOGCATEGORY_USERLAND, "Error processing X509 Certificate");
        return UA_STATUSCODE_BADSECURITYCHECKSFAILED;
    }
    
    UA_String_init(&subjectURI);
    
    for (i = 0; i < sk_GENERAL_NAME_num (pNames); i++) {
         GENERAL_NAME * value = sk_GENERAL_NAME_value (pNames, i);
         if (value->type == GEN_URI) {
             subjectURI.length = (size_t) (value->d.ia5->length);
             subjectURI.data = (UA_Byte *) UA_malloc (subjectURI.length);
             if (subjectURI.data == NULL) {
                 UA_LOG_ERROR(cv->logging, UA_LOGCATEGORY_USERLAND, "Error Empty subjectURI");
                 X509_free (certificateX509);
                 sk_GENERAL_NAME_pop_free(pNames, GENERAL_NAME_free);
                 return UA_STATUSCODE_BADSECURITYCHECKSFAILED;
             }
             (void) memcpy (subjectURI.data, value->d.ia5->data, subjectURI.length);
             break;
         }

    }

    ret = UA_STATUSCODE_GOOD;
    if (UA_Bstrstr (subjectURI.data, subjectURI.length,
                    applicationURI->data, applicationURI->length) == NULL) {
        UA_LOG_ERROR(cv->logging, UA_LOGCATEGORY_USERLAND, "Empty comparing subjectURI and applicationURI");
        ret = UA_STATUSCODE_BADCERTIFICATEURIINVALID;
    }

    X509_free (certificateX509);
    sk_GENERAL_NAME_pop_free(pNames, GENERAL_NAME_free);
    UA_String_clear (&subjectURI);
    return ret;
}

#ifdef UA_ENABLE_ENCRYPTION_OPENSSL
static UA_StatusCode
UA_GetCertificate_ExpirationDate(UA_DateTime *expiryDateTime, 
                                 UA_ByteString *certificate) {
    const unsigned char *pData = certificate->data;
    X509 * x509 = d2i_X509 (NULL, &pData, (long)certificate->length);
    if (x509 == NULL) {
        return UA_STATUSCODE_BADINTERNALERROR;
    }

    /* Get the certificate Expiry date */
    ASN1_TIME *not_after = X509_get_notAfter(x509);

    struct tm dtTime;
    ASN1_TIME_to_tm(not_after, &dtTime);
    X509_free(x509);

    struct mytm dateTime;
    memset(&dateTime, 0, sizeof(struct mytm));
    dateTime.tm_year = dtTime.tm_year;
    dateTime.tm_mon = dtTime.tm_mon;
    dateTime.tm_mday = dtTime.tm_mday;
    dateTime.tm_hour = dtTime.tm_hour;
    dateTime.tm_min = dtTime.tm_min;
    dateTime.tm_sec = dtTime.tm_sec;

    long long sec_epoch = __tm_to_secs(&dateTime);
    *expiryDateTime = UA_DATETIME_UNIX_EPOCH;
    *expiryDateTime += sec_epoch * UA_DATETIME_SEC;
    return UA_STATUSCODE_GOOD;
}
#endif

static UA_StatusCode
UA_GetCertificate_SubjectName(UA_String *subjectName,
                              UA_ByteString *certificate) {
    const unsigned char *pData = certificate->data;
    X509 *x509 = d2i_X509 (NULL, &pData, (long)certificate->length);
    if(!x509)
        return UA_STATUSCODE_BADINTERNALERROR;
    X509_NAME *sn = X509_get_subject_name(x509);
    char buf[1024];
    *subjectName = UA_STRING_ALLOC(X509_NAME_oneline(sn, buf, 1024));
    X509_free(x509);
    return UA_STATUSCODE_GOOD;
}

/* main entry */

UA_StatusCode
UA_CertificateVerification_Trustlist(UA_CertificateVerification * cv,
                                     const UA_ByteString *        certificateTrustList,
                                     size_t                       certificateTrustListSize,
                                     const UA_ByteString *        certificateIssuerList,
                                     size_t                       certificateIssuerListSize,
                                     const UA_ByteString *        certificateRevocationList,
                                     size_t                       certificateRevocationListSize) {
    UA_StatusCode ret;

    if (cv == NULL) {
        return UA_STATUSCODE_BADINTERNALERROR;
    }
    if (cv->logging == NULL) {
        return UA_STATUSCODE_BADINTERNALERROR;
    }

    /* Clear if the plugin is already initialized */
    if(cv->clear)
        cv->clear(cv);

    CertContext * context = (CertContext *) UA_malloc (sizeof (CertContext));
    if (context == NULL) {
        return UA_STATUSCODE_BADOUTOFMEMORY;
    }

    cv->verifyApplicationURI = UA_CertificateVerification_VerifyApplicationURI;
    cv->clear = UA_CertificateVerification_clear;
    cv->context = context;
    cv->verifyCertificate = UA_CertificateVerification_Verify;
#ifdef UA_ENABLE_ENCRYPTION_OPENSSL
    cv->getExpirationDate     = UA_GetCertificate_ExpirationDate;
#endif
    cv->getSubjectName = UA_GetCertificate_SubjectName;

    ret = UA_CertContext_Init (context, cv);
    if (ret != UA_STATUSCODE_GOOD) {
        return ret;
    }
    
    if (certificateTrustListSize > 0) {
        if (UA_skTrusted_Cert2X509 (certificateTrustList, certificateTrustListSize,
                                    context) != UA_STATUSCODE_GOOD) {
            ret = UA_STATUSCODE_BADINTERNALERROR;
            goto errout;
        }
    }

    if (certificateIssuerListSize > 0) {
        if (UA_skIssuer_Cert2X509 (certificateIssuerList, certificateIssuerListSize,
                                  context) != UA_STATUSCODE_GOOD) {
            ret = UA_STATUSCODE_BADINTERNALERROR;
            goto errout;
        }
    }

    if (certificateRevocationListSize > 0) {
        if (UA_skCrls_Cert2X509 (certificateRevocationList, certificateRevocationListSize,
                                  context) != UA_STATUSCODE_GOOD) {
            ret = UA_STATUSCODE_BADINTERNALERROR;
            goto errout;
        }
    }

    return UA_STATUSCODE_GOOD;

errout:
    UA_CertificateVerification_clear (cv);
    return ret;
}

#ifdef __linux__ /* Linux only so far */
UA_StatusCode
UA_CertificateVerification_CertFolders(UA_CertificateVerification * cv,
                                       const char *                 trustListFolder,
                                       const char *                 issuerListFolder,
                                       const char *                 revocationListFolder) {
    UA_StatusCode ret;
    if (cv == NULL) {
        return UA_STATUSCODE_BADINTERNALERROR;
    }
    if (cv->logging == NULL) {
        return UA_STATUSCODE_BADINTERNALERROR;
    }

    /* Clear if the plugin is already initialized */
    if(cv->clear)
        cv->clear(cv);

    CertContext * context = (CertContext *) UA_malloc (sizeof (CertContext));
    if (context == NULL) {
        return UA_STATUSCODE_BADOUTOFMEMORY;
    }

    cv->verifyApplicationURI = UA_CertificateVerification_VerifyApplicationURI;
    cv->clear = UA_CertificateVerification_clear;
    cv->context = context;
    cv->verifyCertificate = UA_CertificateVerification_Verify;

    ret = UA_CertContext_Init (context, cv);
    if (ret != UA_STATUSCODE_GOOD) {
        return ret;
    }

    /* Only set the folder paths. They will be reloaded during runtime. */

    context->trustListFolder = UA_STRING_ALLOC(trustListFolder);
    context->issuerListFolder = UA_STRING_ALLOC(issuerListFolder);
    context->revocationListFolder = UA_STRING_ALLOC(revocationListFolder);

    return UA_STATUSCODE_GOOD;
}
#endif

static int
privateKeyPasswordCallback(char *buf, int size, int rwflag, void *userdata) {
    (void) rwflag;
    UA_ByteString *pw = (UA_ByteString*)userdata;
    if(pw->length <= (size_t)size)
        memcpy(buf, pw->data, pw->length);
    return (int)pw->length;
}

UA_StatusCode
UA_PKI_decryptPrivateKey(const UA_ByteString privateKey,
                         const UA_ByteString password,
                         UA_ByteString *outDerKey) {
    if(!outDerKey)
        return UA_STATUSCODE_BADINTERNALERROR;

    if (privateKey.length == 0) {
        *outDerKey = UA_BYTESTRING_NULL;
        return UA_STATUSCODE_BADINVALIDARGUMENT;
    }

    /* Already in DER format -> return verbatim */
    if(privateKey.length > 1 && privateKey.data[0] == 0x30 && privateKey.data[1] == 0x82)
        return UA_ByteString_copy(&privateKey, outDerKey);

    /* Decrypt */
    BIO *bio = BIO_new_mem_buf((void*)privateKey.data, (int)privateKey.length);
    EVP_PKEY *pkey = PEM_read_bio_PrivateKey(bio, NULL,
                                             privateKeyPasswordCallback,
                                             (void*)(uintptr_t)&password);
    BIO_free(bio);
    if(!pkey)
        return UA_STATUSCODE_BADSECURITYCHECKSFAILED;

    /* Write DER encoded, allocates the new memory */
    unsigned char *data = NULL;
    const int numBytes = i2d_PrivateKey(pkey, &data);
    EVP_PKEY_free(pkey);
    if(!data)
        return UA_STATUSCODE_BADOUTOFMEMORY;

    /* Copy to the data to outDerKey
     * Passing the data pointer directly causes a heap corruption on Windows
     * when outDerKey is cleared.
     */
    UA_ByteString temp = UA_BYTESTRING_NULL;
    temp.data = data;
    temp.length = (size_t)numBytes;
    const UA_StatusCode success = UA_ByteString_copy(&temp, outDerKey);
    /* OPENSSL_clear_free() is not supported by the LibreSSL version in the CI */
    OPENSSL_cleanse(data, numBytes);
    OPENSSL_free(data);
    return success;
}

#endif  /* end of defined(UA_ENABLE_ENCRYPTION_OPENSSL) || defined(UA_ENABLE_ENCRYPTION_LIBRESSL) */<|MERGE_RESOLUTION|>--- conflicted
+++ resolved
@@ -403,41 +403,6 @@
 
 #endif  /* end of __linux__ */
 
-<<<<<<< HEAD
-static UA_StatusCode
-UA_X509_Store_CTX_Error_To_UAError (int opensslErr) {
-    UA_StatusCode ret;
-
-    switch (opensslErr) {
-        case X509_V_ERR_CERT_HAS_EXPIRED:
-        case X509_V_ERR_CERT_NOT_YET_VALID:
-        case X509_V_ERR_CRL_NOT_YET_VALID:
-        case X509_V_ERR_CRL_HAS_EXPIRED:
-        case X509_V_ERR_ERROR_IN_CERT_NOT_BEFORE_FIELD:
-        case X509_V_ERR_ERROR_IN_CERT_NOT_AFTER_FIELD:
-        case X509_V_ERR_ERROR_IN_CRL_LAST_UPDATE_FIELD:
-        case X509_V_ERR_ERROR_IN_CRL_NEXT_UPDATE_FIELD:
-            ret = UA_STATUSCODE_BADCERTIFICATETIMEINVALID;
-            break;
-        case X509_V_ERR_CERT_REVOKED:
-            ret = UA_STATUSCODE_BADCERTIFICATEREVOKED;
-            break;
-        case X509_V_ERR_DEPTH_ZERO_SELF_SIGNED_CERT:
-        case X509_V_ERR_UNABLE_TO_GET_ISSUER_CERT_LOCALLY:
-        case X509_V_ERR_UNABLE_TO_GET_ISSUER_CERT:
-            ret = UA_STATUSCODE_BADCERTIFICATEUNTRUSTED;
-            break;
-        case X509_V_ERR_CERT_SIGNATURE_FAILURE:
-        case X509_V_ERR_SELF_SIGNED_CERT_IN_CHAIN:
-            ret = UA_STATUSCODE_BADSECURITYCHECKSFAILED;
-            break;
-        case X509_V_ERR_UNABLE_TO_GET_CRL:
-            ret = UA_STATUSCODE_BADCERTIFICATEREVOCATIONUNKNOWN;
-            break;
-        default:
-            ret = UA_STATUSCODE_BADCERTIFICATEINVALID;
-            break;
-=======
 static const unsigned char openssl_PEM_PRE[28] = "-----BEGIN CERTIFICATE-----";
 
 /* Extract the leaf certificate from a bytestring that may contain an entire chain */
@@ -530,70 +495,11 @@
             X509_REVOKED *r = sk_X509_REVOKED_value(rs, j);
             if(ASN1_INTEGER_cmp(sn, X509_REVOKED_get0_serialNumber(r)) == 0)
                 return true;
->>>>>>> c63520c4
         }
     }
     return false;
 }
 
-<<<<<<< HEAD
-static UA_StatusCode
-UA_CertificateVerification_Verify (const UA_CertificateVerification *cv,
-                                   const UA_ByteString * certificate) {
-    X509_STORE_CTX *storeCtx = NULL;
-    X509_STORE *store = NULL;
-    CertContext *ctx = NULL;
-    UA_StatusCode ret = UA_STATUSCODE_GOOD;
-
-    if ((cv == NULL) || (cv->context == NULL)) {
-        return UA_STATUSCODE_BADINTERNALERROR;
-    }
-    ctx = (CertContext *) cv->context;
-
-    /* Parse the certificate */
-    X509 *certificateX509 = UA_OpenSSL_LoadCertificate(certificate);
-    if(!certificateX509) {
-        ret = UA_STATUSCODE_BADCERTIFICATEINVALID;
-        goto cleanup;
-    }
-
-    /* Reload PKI folder */
-#ifdef __linux__
-    ret = UA_ReloadCertFromFolder (ctx);
-    if(ret != UA_STATUSCODE_GOOD)
-        goto cleanup;
-#endif
-
-    /* Accept the certificate without verification of no trust and issuer list
-     * are loaded */
-    if(sk_X509_CRL_num(ctx->skCrls) == 0 &&
-       sk_X509_num(ctx->skIssue) == 0 &&
-       sk_X509_num(ctx->skTrusted) == 0) {
-        UA_LOG_WARNING(cv->logging, UA_LOGCATEGORY_USERLAND,
-                       "No certificate store configured. Accepting the certificate.");
-        goto cleanup;
-    }
-
-    store = X509_STORE_new();
-    storeCtx = X509_STORE_CTX_new();
-    if(store == NULL || storeCtx == NULL) {
-        ret = UA_STATUSCODE_BADOUTOFMEMORY;
-        goto cleanup;
-    }
-
-    X509_STORE_set_flags(store, 0);
-    int opensslRet = X509_STORE_CTX_init(storeCtx, store, certificateX509,
-                                          ctx->skIssue);
-    if(opensslRet != 1) {
-        ret = UA_STATUSCODE_BADINTERNALERROR;
-        goto cleanup;
-    }
-#if defined(OPENSSL_API_COMPAT) && OPENSSL_API_COMPAT < 0x10100000L
-	(void) X509_STORE_CTX_trusted_stack (storeCtx, ctx->skTrusted);
-#else
-	(void) X509_STORE_CTX_set0_trusted_stack (storeCtx, ctx->skTrusted);
-#endif
-=======
 #define UA_OPENSSL_MAX_CHAIN_LENGTH 10
 
 static UA_StatusCode
@@ -634,7 +540,6 @@
             ret = UA_STATUSCODE_BADCERTIFICATEINVALID;  /* Wrong issuer, try again */
             continue;
         }
->>>>>>> c63520c4
 
         /* The certificate is self-signed. We have arrived at the top of the
          * chain. We check whether the certificate is trusted below. This is the
@@ -673,13 +578,13 @@
 /* This follows Part 6, 6.1.3 Determining if a Certificate is trusted.
  * It defines a sequence of steps for certificate verification. */
 static UA_StatusCode
-UA_CertificateVerification_Verify(void *verificationContext,
+UA_CertificateVerification_Verify(const UA_CertificateVerification *cv,
                                   const UA_ByteString *certificate) {
-    if(!verificationContext || !certificate)
+    if(!cv || !certificate)
         return UA_STATUSCODE_BADINTERNALERROR;
 
     UA_StatusCode ret = UA_STATUSCODE_GOOD;
-    CertContext *ctx = (CertContext *)verificationContext;
+    CertContext *ctx = (CertContext *)cv->context;
 
 #ifdef __linux__ 
     ret = UA_ReloadCertFromFolder(ctx);
@@ -707,19 +612,6 @@
         return UA_STATUSCODE_BADCERTIFICATEUSENOTALLOWED;
     }
 
-<<<<<<< HEAD
-        /* Return expected OPCUA error code */
-        ret = UA_X509_Store_CTX_Error_To_UAError (opensslRet);
-    }
-
-cleanup:
-    if(store)
-        X509_STORE_free(store);
-    if(storeCtx)
-        X509_STORE_CTX_free(storeCtx);
-    if(certificateX509)
-        X509_free(certificateX509);
-=======
     /* These steps are performed outside of this method.
      * Because we need the server or client context.
      * - Security Policy
@@ -731,7 +623,6 @@
     X509 *old_issuers[UA_OPENSSL_MAX_CHAIN_LENGTH];
     ret = openSSL_verifyChain(ctx, stack, old_issuers, leaf, 0);
     sk_X509_pop_free(stack, X509_free);
->>>>>>> c63520c4
     return ret;
 }
 
