cmake_minimum_required(VERSION 3.13)

if(UA_BUILD_FUZZING OR UA_BUILD_OSS_FUZZ OR UA_BUILD_FUZZING_CORPUS)
    project(open62541) # We need to have C++ support configured for fuzzing
else()
    project(open62541 C) # Do not look for a C++ compiler
endif()

# set(CMAKE_VERBOSE_MAKEFILE ON)

string(TOLOWER "${CMAKE_BUILD_TYPE}" BUILD_TYPE_LOWER_CASE)

set(CMAKE_MODULE_PATH "${PROJECT_SOURCE_DIR}/tools/cmake")

find_package(Python3 REQUIRED)
find_package(Git)

include(AssignSourceGroup)
include(GNUInstallDirs)
include(open62541Macros)

#############################
# Compiled binaries folders #
#############################

set(CMAKE_RUNTIME_OUTPUT_DIRECTORY ${CMAKE_BINARY_DIR}/bin)
set(CMAKE_LIBRARY_OUTPUT_DIRECTORY ${CMAKE_BINARY_DIR}/bin)
set(CMAKE_ARCHIVE_OUTPUT_DIRECTORY ${CMAKE_BINARY_DIR}/bin)

###########
# Version #
###########

# The current version information. On the master branch, we take the version
# number from the latest release plus the "-undefined" label. Will be
# overwritten with more detailed information if git is available.
set(OPEN62541_VER_MAJOR 1)
set(OPEN62541_VER_MINOR 4)
set(OPEN62541_VER_PATCH 2)
set(OPEN62541_VER_LABEL "-undefined") # like "-rc1" or "-g4538abcd" or "-g4538abcd-dirty"
set(OPEN62541_VER_COMMIT "unknown-commit")

# Overwrite the version information based on git if available
include(SetGitBasedVersion)
set_open62541_version()

# Examples for the version string are:
# v1.2
# v1.2.3
# v1.2.3-rc1
# v1.2.3-rc1-dirty
# v1.2.3-5-g4538abcd
# v1.2.3-5-g4538abcd-dirty
set(OPEN62541_VERSION "v${OPEN62541_VER_MAJOR}.${OPEN62541_VER_MINOR}.${OPEN62541_VER_PATCH}${OPEN62541_VER_LABEL}")
MESSAGE(STATUS "open62541 Version: ${OPEN62541_VERSION}")

################
# Architecture #
################

set(UA_ARCHITECTURES "none" "posix" "win32")
set(UA_ARCHITECTURE "" CACHE STRING "Architecture to build open62541 for")
SET_PROPERTY(CACHE UA_ARCHITECTURE PROPERTY STRINGS "" ${UA_ARCHITECTURES})

if("${UA_ARCHITECTURE}" STREQUAL "")
    if(UNIX)
        set(UA_ARCHITECTURE "posix" CACHE STRING "" FORCE)
    elseif(WIN32)
        set(UA_ARCHITECTURE "win32" CACHE STRING ""  FORCE)
    endif(UNIX)
endif()

message(STATUS "The selected architecture is: ${UA_ARCHITECTURE}")
if("${UA_ARCHITECTURE}" STREQUAL "posix")
    set(UA_ARCHITECTURE_POSIX 1)
elseif("${UA_ARCHITECTURE}" STREQUAL "win32")
    set(UA_ARCHITECTURE_WIN32 1)
endif()

#################
# Build Options #
#################

# Set default build type.
if(NOT CMAKE_BUILD_TYPE)
    message(STATUS "CMAKE_BUILD_TYPE not given; setting to 'Debug'")
    set(CMAKE_BUILD_TYPE "Debug" CACHE STRING "Choose the type of build" FORCE)
endif()

option(UA_ENABLE_AMALGAMATION "Concatenate the library to a single file open62541.h/.c" OFF)
option(BUILD_SHARED_LIBS "Enable building of shared libraries (dll/so)" OFF)
set(UA_LOGLEVEL 100 CACHE STRING "Minimal level for logs (in addition to the log plugin settings) (100=TRACE, 200=DEBUG, 300=INFO, 400=WARNING, 500=ERROR, 600=FATAL)")
option(UA_ENABLE_DIAGNOSTICS "Enable diagnostics information exposed by the server" ON)
option(UA_ENABLE_METHODCALLS "Enable the Method service set" ON)
option(UA_ENABLE_SUBSCRIPTIONS "Enable subscriptions support" ON)
option(UA_ENABLE_SUBSCRIPTIONS_EVENTS "Enable event monitoring" ON)
option(UA_ENABLE_DA "Enable OPC UA DataAccess (Part 8) definitions" ON)
option(UA_ENABLE_HISTORIZING "Enable basic support for historical access (client and server)" ON)
option(UA_ENABLE_DISCOVERY "Enable Discovery Service (LDS)" ON)
option(UA_ENABLE_JSON_ENCODING "Enable JSON encoding" ON)
option(UA_ENABLE_XML_ENCODING "Enable XML encoding (EXPERIMENTAL)" OFF)
option(UA_ENABLE_NODESETLOADER "Enable nodesetLoader public API" OFF)
option(UA_ENABLE_DATATYPES_ALL "Generate all datatypes for namespace zero (uses more binary space)" ON)

if(UA_INFORMATION_MODEL_AUTOLOAD AND NOT UA_BUILD_FUZZING)
    set(UA_ENABLE_NODESET_INJECTOR ON)
endif()

set(MULTITHREADING_DEFAULT 0)
if(WIN32 OR UNIX)
  # Enable multithreading by default on Windows and POSIX-like (Unix) systems
  set(MULTITHREADING_DEFAULT 100)
endif()
set(UA_MULTITHREADING ${MULTITHREADING_DEFAULT} CACHE STRING
    "Multithreading support (<100: No multithreading support, >=100: Thread-safety enabled (internal mutexes)")

option(UA_ENABLE_SUBSCRIPTIONS_ALARMS_CONDITIONS "Enable the use of A&C. (EXPERIMENTAL)" OFF)
mark_as_advanced(UA_ENABLE_SUBSCRIPTIONS_ALARMS_CONDITIONS)

option(UA_ENABLE_NODEMANAGEMENT "Enable dynamic addition and removal of nodes at runtime" ON)
mark_as_advanced(UA_ENABLE_NODEMANAGEMENT)

option(UA_ENABLE_PARSING "Utility functions that require parsing (e.g. NodeId expressions)" ON)
mark_as_advanced(UA_ENABLE_PARSING)

option(UA_ENABLE_INLINABLE_EXPORT "Export 'static inline' methods as regular API" OFF)
mark_as_advanced(UA_ENABLE_INLINABLE_EXPORT)

option(UA_ENABLE_DISCOVERY_MULTICAST "Enable Discovery Service with multicast support (LDS-ME)" OFF)
mark_as_advanced(UA_ENABLE_DISCOVERY_MULTICAST)

# security provider
set(UA_ENCRYPTION_PLUGINS "MBEDTLS" "OPENSSL" "LIBRESSL")
set(UA_ENABLE_ENCRYPTION "OFF" CACHE STRING "Encryption support (LibreSSL EXPERIMENTAL)")
SET_PROPERTY(CACHE UA_ENABLE_ENCRYPTION PROPERTY STRINGS "OFF" ${UA_ENCRYPTION_PLUGINS})
option(UA_ENABLE_ENCRYPTION_OPENSSL "Deprecated: Enable encryption support (uses openssl)" OFF)
mark_as_advanced(UA_ENABLE_ENCRYPTION_OPENSSL)
option(UA_ENABLE_ENCRYPTION_MBEDTLS "Deprecated: Enable encryption support (uses mbedTLS)" OFF)
mark_as_advanced(UA_ENABLE_ENCRYPTION_MBEDTLS)

list (FIND UA_ENCRYPTION_PLUGINS ${UA_ENABLE_ENCRYPTION} _tmp)
if(UA_ENABLE_ENCRYPTION STREQUAL "OFF" OR ${_tmp} GREATER -1)
    set(UA_ENABLE_ENCRYPTION_OPENSSL OFF)
    set(UA_ENABLE_ENCRYPTION_MBEDTLS OFF)
    set(UA_ENABLE_ENCRYPTION_LIBRESSL OFF)
    if(UA_ENABLE_ENCRYPTION STREQUAL "MBEDTLS")
        set(UA_ENABLE_ENCRYPTION_MBEDTLS ON)
    elseif(UA_ENABLE_ENCRYPTION STREQUAL "OPENSSL")
        set(UA_ENABLE_ENCRYPTION_OPENSSL ON)
    elseif(UA_ENABLE_ENCRYPTION STREQUAL "LIBRESSL")
        set(UA_ENABLE_ENCRYPTION_LIBRESSL ON)
    endif()
# Only for backward compatability
elseif(UA_ENABLE_ENCRYPTION)
    message(DEPRECATION "Set UA_ENABLE_ENCRYPTION to the desired encryption library." )
    if(NOT UA_ENABLE_ENCRYPTION_OPENSSL)
    set(UA_ENABLE_ENCRYPTION_MBEDTLS ON)
    endif()
else()
    message(DEPRECATION "Set UA_ENABLE_ENCRYPTION to the desired encryption library." )
    if(UA_ENABLE_ENCRYPTION_MBEDTLS)
        set(UA_ENABLE_ENCRYPTION "MBEDTLS")
        set(UA_ENABLE_ENCRYPTION_OPENSSL OFF)
    endif()
    if(UA_ENABLE_ENCRYPTION_OPENSSL)
        set(UA_ENABLE_ENCRYPTION "OPENSSL")
        set(UA_ENABLE_ENCRYPTION_MBEDTLS OFF)
    endif()
endif()

# TPM Security
set(UA_ENABLE_ENCRYPTION_TPM2 "OFF" CACHE STRING "TPM encryption support")
SET_PROPERTY(CACHE UA_ENABLE_ENCRYPTION_TPM2 PROPERTY STRINGS "ON" "OFF")

if(UA_ENABLE_ENCRYPTION_TPM2 STREQUAL "OFF")
    set(UA_ENABLE_TPM2_SECURITY OFF)
    set(UA_ENABLE_TPM2_KEYSTORE OFF)
else()
    set(UA_ENABLE_TPM2_SECURITY ON)
    set(UA_ENABLE_TPM2_KEYSTORE ON)
endif()

if(UA_ENABLE_TPM2_SECURITY)
    find_library(TPM2_LIB tpm2_pkcs11)
    message(${TPM2_LIB})
endif()

if(UA_ENABLE_TPM2_SECURITY)
    if(NOT UA_ENABLE_PUBSUB_ENCRYPTION)
        message(FATAL_ERROR "TPM2 encryption cannot be used with disabled UA_ENABLE_PUBSUB_ENCRYPTION")
    endif()
endif()

if(UA_ENABLE_TPM2_KEYSTORE)
    if(UA_ENABLE_PUBSUB)
        if(NOT UA_ENABLE_PUBSUB_ENCRYPTION)
            message(FATAL_ERROR "TPM2 Keystore for PubSub cannot be used with disabled UA_ENABLE_PUBSUB_ENCRYPTION")
        endif()
    else()
        if(NOT UA_ENABLE_ENCRYPTION)
            message(FATAL_ERROR "TPM2 Keystore cannot be used with disabled UA_ENABLE_ENCRYPTION")
        endif()
    endif()
endif()

# Namespace Zero
set(UA_NAMESPACE_ZERO "REDUCED" CACHE STRING "Completeness of the generated namespace zero (minimal/reduced/full)")
SET_PROPERTY(CACHE UA_NAMESPACE_ZERO PROPERTY STRINGS "MINIMAL" "REDUCED" "FULL")
if(UA_NAMESPACE_ZERO STREQUAL "MINIMAL")
    set(UA_GENERATED_NAMESPACE_ZERO OFF)
else()
    set(UA_GENERATED_NAMESPACE_ZERO ON)
endif()

if(UA_NAMESPACE_ZERO STREQUAL "FULL")
    set(UA_GENERATED_NAMESPACE_ZERO_FULL ON)
else()
    set(UA_GENERATED_NAMESPACE_ZERO_FULL OFF)
endif()

if(MSVC AND UA_NAMESPACE_ZERO STREQUAL "FULL")
    # For the full NS0 we need a stack size of 8MB (as it is default on linux)
    # See https://github.com/open62541/open62541/issues/1326
    set(CMAKE_EXE_LINKER_FLAGS "${CMAKE_EXE_LINKER_FLAGS} /STACK:8000000")
endif()

if(UA_BUILD_FUZZING OR UA_BUILD_OSS_FUZZ OR UA_BUILD_FUZZING_CORPUS)
    # Force enable options not passed in the build script, to also fuzzy-test this code
    set(UA_ENABLE_DISCOVERY ON CACHE STRING "" FORCE)
    set(UA_ENABLE_DISCOVERY_MULTICAST ON CACHE STRING "" FORCE)
    set(UA_ENABLE_ENCRYPTION ON CACHE STRING "OFF" FORCE)
    set(UA_ENABLE_ENCRYPTION_MBEDTLS ON CACHE STRING "" FORCE)
    set(UA_ENABLE_HISTORIZING ON CACHE STRING "" FORCE)
    set(UA_ENABLE_JSON_ENCODING ON CACHE STRING "" FORCE)
    set(UA_ENABLE_SUBSCRIPTIONS ON CACHE STRING "" FORCE)
    set(UA_ENABLE_SUBSCRIPTIONS_EVENTS ON CACHE STRING "" FORCE)
endif()

# It should not be possible to enable events without enabling subscriptions and full ns0
#if((UA_ENABLE_SUBSCRIPTIONS_EVENTS) AND (NOT (UA_ENABLE_SUBSCRIPTIONS AND UA_NAMESPACE_ZERO STREQUAL "FULL")))
#    message(FATAL_ERROR "Unable to enable events without UA_ENABLE_SUBSCRIPTIONS and full namespace 0")
#endif()

# It should not be possible to enable Alarms and Condition without enabling Events and full ns0
if((UA_ENABLE_SUBSCRIPTIONS_ALARMS_CONDITIONS) AND (NOT (UA_ENABLE_SUBSCRIPTIONS_EVENTS AND UA_NAMESPACE_ZERO STREQUAL "FULL")))
    message(FATAL_ERROR "Unable to enable A&C without UA_ENABLE_SUBSCRIPTIONS_EVENTS and full namespace 0")
endif()

if(UA_ENABLE_DISCOVERY_MULTICAST AND NOT UA_ENABLE_DISCOVERY)
    MESSAGE(WARNING "UA_ENABLE_DISCOVERY_MULTICAST is enabled, but not UA_ENABLE_DISCOVERY. UA_ENABLE_DISCOVERY_MULTICAST will be set to OFF")
    SET(UA_ENABLE_DISCOVERY_MULTICAST OFF CACHE BOOL "Enable Discovery Service with multicast support (LDS-ME)" FORCE)
endif()

# Advanced options
option(UA_ENABLE_COVERAGE "Enable gcov coverage" OFF)
mark_as_advanced(UA_ENABLE_COVERAGE)
if(UA_ENABLE_COVERAGE)
    # We are using the scripts provided at for coverage testing: https://github.com/RWTH-HPC/CMake-codecov
    set(ENABLE_COVERAGE ON)
    find_package(codecov REQUIRED)
endif()

option(UA_ENABLE_QUERY "Enable query support in the client (most servers don't support it)" OFF)
mark_as_advanced(UA_ENABLE_QUERY)

option(UA_ENABLE_IMMUTABLE_NODES "Nodes in the information model are not edited but copied and replaced" OFF)
mark_as_advanced(UA_ENABLE_IMMUTABLE_NODES)

option(UA_FORCE_32BIT "Force compilation as 32-bit executable" OFF)
mark_as_advanced(UA_FORCE_32BIT)

option(UA_FORCE_WERROR "Force compilation with -Werror (or /WX on MSVC)" OFF)
mark_as_advanced(UA_FORCE_WERROR)

option(UA_ENABLE_DEBUG_SANITIZER "Use sanitizer in debug mode" ON)
mark_as_advanced(UA_ENABLE_DEBUG_SANITIZER)

# General PubSub setup
option(UA_ENABLE_PUBSUB "Enable the PubSub protocol" ON)

option(UA_ENABLE_PUBSUB_ENCRYPTION "Enable encryption of the PubSub payload" OFF)
mark_as_advanced(UA_ENABLE_PUBSUB_ENCRYPTION)

option(UA_ENABLE_PUBSUB_SKS "Enable Security Key Service support for publisher and subscriber" OFF)
mark_as_advanced(UA_ENABLE_PUBSUB_SKS)
if(UA_ENABLE_PUBSUB_SKS)
    message(WARNING "The PubSub SKS feature is under development and not yet ready.")
    if(NOT UA_ENABLE_PUBSUB_ENCRYPTION)
        message(FATAL_ERROR "PubSub SKS cannot be used with disabled UA_ENABLE_PUBSUB_ENCRYPTION")
    endif()
    if(NOT UA_NAMESPACE_ZERO STREQUAL "FULL")
        message(FATAL_ERROR "PubSub SKS needs the full Namespace Zero")
    endif()
endif()

option(UA_ENABLE_PUBSUB_INFORMATIONMODEL "Enable PubSub information model twin" ON)
if(UA_ENABLE_PUBSUB_INFORMATIONMODEL)
    if(NOT UA_ENABLE_PUBSUB)
        message(FATAL_ERROR "PubSub information model representation cannot be used with disabled PubSub function.")
    endif()
    if(UA_NAMESPACE_ZERO STREQUAL "MINIMAL")
        message(FATAL_ERROR "PubSub information model representation cannot be used with MINIMAL namespace zero.")
    endif()
endif()

option(UA_ENABLE_PUBSUB_FILE_CONFIG "Enable loading PubSub Config from file extension" OFF)
mark_as_advanced(UA_ENABLE_PUBSUB_FILE_CONFIG)
if(UA_ENABLE_PUBSUB_FILE_CONFIG)
    if(NOT UA_ENABLE_PUBSUB)
        message(FATAL_ERROR "For UA_ENABLE_PUBSUB_FILE_CONFIG PubSub needs to be enabled")
    endif()
endif()

option(UA_ENABLE_PUBSUB_MONITORING "Enable monitoring of PubSub components (e.g. MessageReceiveTimeout)" OFF)
mark_as_advanced(UA_ENABLE_PUBSUB_MONITORING)
if(UA_ENABLE_PUBSUB_MONITORING)
    if(NOT UA_ENABLE_PUBSUB)
        message(FATAL_ERROR "PubSub monitoring cannot be used with PubSub function disabled")
    endif()
endif()

option(UA_ENABLE_PUBSUB_BUFMALLOC "Enable allocation with static memory buffer for time critical PubSub parts" OFF)
mark_as_advanced(UA_ENABLE_PUBSUB_BUFMALLOC)
if(UA_ENABLE_PUBSUB_BUFMALLOC)
    if(NOT UA_ENABLE_PUBSUB)
        message(FATAL_ERROR "PubSub buffer allocation cannot be used with PubSub function disabled")
    endif()
    if(NOT UA_ENABLE_MALLOC_SINGLETON)
        message(FATAL_ERROR "PubSub buffer allocation cannot be used without 'UA_ENABLE_MALLOC_SINGLETON' enabled")
    endif()
    if(UA_ENABLE_PUBSUB_MONITORING)
        message(WARNING "PubSub monitoring option 'UA_ENABLE_PUBSUB_MONITORING' can only be used with option 'UA_ENABLE_PUBSUB_BUFMALLOC' if "
            "a custom monitoring interface is provided, which does not allocate/deallocate memory at start/stopMonitoring callback. "
            "It can't be used with the built-in ua_timer implementation, because this leads to memory deallocation problems.")
    endif()
endif()

option(UA_ENABLE_MQTT "Enable MQTT connections for the EventLoop" OFF)
mark_as_advanced(UA_ENABLE_MQTT)
if(UA_ENABLE_MQTT)
    if(NOT EXISTS "${UA_FILE_MQTT}")
        message(STATUS "Submodule update")
        execute_process(COMMAND ${GIT_EXECUTABLE} submodule update --init --recursive
                        WORKING_DIRECTORY ${PROJECT_SOURCE_DIR}
                        RESULT_VARIABLE GIT_SUBMOD_RESULT)
        if(NOT GIT_SUBMOD_RESULT EQUAL "0")
            message(FATAL_ERROR "git submodule update --init --recursive failed with ${GIT_SUBMOD_RESULT}")
        endif()
    endif()
    include_directories("${PROJECT_SOURCE_DIR}/deps/mqtt-c/include")
endif()

option(UA_ENABLE_STATUSCODE_DESCRIPTIONS "Enable conversion of StatusCode to human-readable error message" ON)
mark_as_advanced(UA_ENABLE_STATUSCODE_DESCRIPTIONS)

option(UA_ENABLE_TYPEDESCRIPTION "Add the type and member names to the UA_DataType structure" ON)
mark_as_advanced(UA_ENABLE_TYPEDESCRIPTION)

option(UA_ENABLE_NODESET_COMPILER_DESCRIPTIONS "Set node description attribute for nodeset compiler generated nodes" ON)
mark_as_advanced(UA_ENABLE_NODESET_COMPILER_DESCRIPTIONS)

option(UA_ENABLE_DETERMINISTIC_RNG "Do not seed the random number generator (e.g. for unit tests)." OFF)
mark_as_advanced(UA_ENABLE_DETERMINISTIC_RNG)

option(UA_ENABLE_MALLOC_SINGLETON
       "Use a global variable pointer for malloc (and free, ...) that can be switched at runtime" OFF)
mark_as_advanced(UA_ENABLE_MALLOC_SINGLETON)

option(UA_MSVC_FORCE_STATIC_CRT "Force linking with the static C-runtime library when compiling to static library with MSVC" ON)
mark_as_advanced(UA_MSVC_FORCE_STATIC_CRT)

option(UA_FILE_NS0 "Override the NodeSet xml file used to generate namespace zero")
mark_as_advanced(UA_FILE_NS0)

# Blacklist file passed as --blacklist to the nodeset compiler. All the given nodes will be removed from the generated
# nodeset, including all the references to and from that node. The format is a node id per line.
# Supported formats: "i=123" (for NS0), "ns=2;s=asdf" (matches NS2 in that specific file), or recommended
# "ns=http://opcfoundation.org/UA/DI/;i=123" namespace index independent node id
option(UA_FILE_NS0_BLACKLIST "File containing blacklisted nodes which should not be included in the generated nodeset code.")
mark_as_advanced(UA_FILE_NS0_BLACKLIST)

# Semaphores/file system may not be available on embedded devices. It can be
# disabled with the following option
option(UA_ENABLE_DISCOVERY_SEMAPHORE "Enable Discovery Semaphore support" ON)
mark_as_advanced(UA_ENABLE_DISCOVERY_SEMAPHORE)

option(UA_ENABLE_UNIT_TESTS_MEMCHECK "Use Valgrind (Linux) or DrMemory (Windows) to detect memory leaks when running the unit tests" OFF)
mark_as_advanced(UA_ENABLE_UNIT_TESTS_MEMCHECK)

# Build options for debugging
option(UA_DEBUG "Enable assertions and additional functionality that should not be included in release builds" OFF)
mark_as_advanced(UA_DEBUG)
if(CMAKE_BUILD_TYPE STREQUAL "Debug")
    set(UA_DEBUG ON)
endif()

option(UA_DEBUG_DUMP_PKGS "Dump every package received by the server as hexdump format" OFF)
mark_as_advanced(UA_DEBUG_DUMP_PKGS)

option(UA_ENABLE_HARDENING "Enable Hardening measures (e.g. Stack-Protectors and Fortify)" ON)
mark_as_advanced(UA_ENABLE_HARDENING)

if(CMAKE_VERSION VERSION_GREATER 3.6)
    set(UA_ENABLE_STATIC_ANALYZER "OFF" CACHE STRING "Enable installed static analyzer during build process (off/minimal/reduced/full)")
    mark_as_advanced(UA_ENABLE_STATIC_ANALYZER)
    SET_PROPERTY(CACHE UA_ENABLE_STATIC_ANALYZER PROPERTY STRINGS "OFF" "MINIMAL" "REDUCED" "FULL")
endif()

option(UA_DEBUG_FILE_LINE_INFO "Enable file and line information as additional debugging output for error messages" OFF)
mark_as_advanced(UA_DEBUG_FILE_LINE_INFO)

if(CMAKE_BUILD_TYPE MATCHES DEBUG)
    set(UA_DEBUG_FILE_LINE_INFO ON)
endif()

# Build Targets
option(UA_BUILD_EXAMPLES "Build example servers and clients" OFF)
option(UA_BUILD_TOOLS "Build OPC UA shell tools" OFF)
option(UA_BUILD_UNIT_TESTS "Build the unit tests" OFF)
option(UA_BUILD_FUZZING "Build the fuzzing executables" OFF)
mark_as_advanced(UA_BUILD_FUZZING)
if(UA_BUILD_FUZZING)
    # oss-fuzz already defines this by default
    add_definitions(-DFUZZING_BUILD_MODE_UNSAFE_FOR_PRODUCTION)
endif()

option(UA_BUILD_FUZZING_CORPUS "Build the fuzzing corpus" OFF)
mark_as_advanced(UA_BUILD_FUZZING_CORPUS)
if(UA_BUILD_FUZZING_CORPUS)
    add_definitions(-DUA_DEBUG_DUMP_PKGS_FILE)
    set(UA_ENABLE_TYPEDESCRIPTION ON CACHE STRING "" FORCE)
    #set(UA_DEBUG_DUMP_PKGS ON CACHE STRING "" FORCE)
endif()

option(UA_BUILD_OSS_FUZZ "Special build switch used in oss-fuzz" OFF)
mark_as_advanced(UA_BUILD_OSS_FUZZ)

##########################
# Advanced Build Targets #
##########################

# Building shared libs (dll, so). This option is written into ua_config.h.
set(UA_DYNAMIC_LINKING OFF)
if(BUILD_SHARED_LIBS)
  set(UA_DYNAMIC_LINKING ON)
  if(UA_ENABLE_DISCOVERY_MULTICAST)
      set(MDNSD_DYNAMIC_LINKING ON)
  endif()
endif()

if(UA_ENABLE_SUBSCRIPTIONS_ALARMS_CONDITIONS)
    MESSAGE(WARNING "UA_ENABLE_SUBSCRIPTIONS_ALARMS_CONDITIONS is enabled. The feature is under development and marked as EXPERIMENTAL")
endif()

if(UA_ENABLE_SUBSCRIPTIONS_EVENTS AND (NOT UA_ENABLE_SUBSCRIPTIONS))
    MESSAGE(WARNING "UA_ENABLE_SUBSCRIPTIONS_EVENTS needs Subscriptions enabled")
    set(UA_ENABLE_SUBSCRIPTIONS_EVENTS OFF)
endif()

if(UA_ENABLE_HISTORIZING AND (NOT UA_ENABLE_SUBSCRIPTIONS))
    MESSAGE(FATAL_ERROR "UA_ENABLE_HISTORIZING needs Subscriptions enabled")
endif()

######################
# External Libraries #
######################

set(open62541_LIBRARIES "")
set(open62541_PUBLIC_LIBRARIES "")
if("${UA_ARCHITECTURE}" STREQUAL "posix")
    list(APPEND open62541_LIBRARIES "m")
    if(UA_MULTITHREADING GREATER_EQUAL 100 OR UA_BUILD_UNIT_TESTS)
        list(APPEND open62541_PUBLIC_LIBRARIES "pthread")
    endif()
    if(NOT APPLE AND (NOT ${CMAKE_SYSTEM_NAME} MATCHES "OpenBSD"))
        list(APPEND open62541_LIBRARIES "rt")
    endif()
elseif("${UA_ARCHITECTURE}" STREQUAL "win32")
    list(APPEND open62541_LIBRARIES "ws2_32")
    list(APPEND open62541_LIBRARIES "iphlpapi")
endif()

if(UA_ENABLE_ENCRYPTION_OPENSSL)
    # use the OpenSSL encryption library
    # https://cmake.org/cmake/help/v3.13/module/FindOpenSSL.html
    find_package(OpenSSL REQUIRED)
    list(APPEND open62541_LIBRARIES "${OPENSSL_LIBRARIES}")
endif()

if(UA_ENABLE_ENCRYPTION_LIBRESSL)
    # See https://github.com/libressl-portable/portable/blob/master/FindLibreSSL.cmake
    find_package(LibreSSL REQUIRED)
    list(APPEND open62541_LIBRARIES ${LIBRESSL_LIBRARIES})
    if(WIN32)
        # Add bestcrypt for random generator and ws2_32 for crypto
        list(APPEND open62541_LIBRARIES ws2_32 bcrypt)
    endif()
endif()

if(UA_ENABLE_ENCRYPTION_MBEDTLS OR UA_ENABLE_PUBSUB_ENCRYPTION)
    # The recommended way is to install mbedtls via the OS package manager. If
    # that is not possible, manually compile mbedTLS and set the cmake variables
    # defined in /tools/cmake/FindMbedTLS.cmake.
    find_package(MbedTLS REQUIRED)
    list(APPEND open62541_LIBRARIES ${MBEDTLS_LIBRARIES})
endif()

if(UA_ENABLE_TPM2_SECURITY)
    list(APPEND open62541_LIBRARIES ${TPM2_LIB})
endif()

#####################
# Compiler Settings #
#####################

# Check if a C compiler flag is supported and add it (if supported)
# Taken from https://stackoverflow.com/a/33266748
include(CheckCCompilerFlag)
function(check_add_cc_flag CC_FLAG)
    string(FIND "${CMAKE_C_FLAGS}" "${CC_FLAG}" flag_already_set)
    if(flag_already_set EQUAL -1)
        message(STATUS "Test CC flag ${CC_FLAG}")
        check_c_compiler_flag("${CC_FLAG}" flag_supported)
        if(flag_supported)
            set(CMAKE_C_FLAGS "${CMAKE_C_FLAGS} ${CC_FLAG}" CACHE INTERNAL "C Compiler Flags")
        endif()
        unset(flag_supported CACHE)
    endif()
endfunction()
function(add_cc_flag CC_FLAG)
    string(FIND "${CMAKE_C_FLAGS}" "${CC_FLAG}" flag_already_set)
    if(flag_already_set EQUAL -1)
        set(CMAKE_C_FLAGS "${CMAKE_C_FLAGS} ${CC_FLAG}" CACHE INTERNAL "C Compiler Flags")
    endif()
endfunction()

if(CMAKE_COMPILER_IS_GNUCC OR CMAKE_C_COMPILER_ID STREQUAL "Clang")
    check_add_cc_flag("-std=c99")   # C99 mode
    check_add_cc_flag("-pipe")      # Avoid writing temporary files (for compiler speed)
    check_add_cc_flag("-Wall")      # Warnings
    check_add_cc_flag("-Wextra")    # More warnings
    check_add_cc_flag("-Wpedantic") # Standard compliance
    if(UA_FORCE_WERROR)
        check_add_cc_flag("-Werror") # All warnings are errors
        check_add_cc_flag("-Wunused-command-line-argument") # Warning for command line args instead of error
    endif()

    check_add_cc_flag("-Wno-static-in-inline") # Clang doesn't like the use of static inline methods inside static inline methods
    check_add_cc_flag("-Wno-overlength-strings") # May happen in the nodeset compiler when complex values are directly encoded
    check_add_cc_flag("-Wno-unused-parameter") # some methods may require unused arguments to cast to a method pointer
    check_add_cc_flag("-Wno-maybe-uninitialized") # too many false positives

    # Use a strict subset of the C and C++ languages
    check_add_cc_flag("-Wc++-compat")

    # Check that format strings (printf/scanf) are sane
    check_add_cc_flag("-Wformat")
    check_add_cc_flag("-Wformat-security")
    check_add_cc_flag("-Wformat-nonliteral")

    # Check prototype definitions
    check_add_cc_flag("-Wmissing-prototypes")
    check_add_cc_flag("-Wstrict-prototypes")
    check_add_cc_flag("-Wredundant-decls")

    check_add_cc_flag("-Wuninitialized")
    check_add_cc_flag("-Winit-self")
    check_add_cc_flag("-Wcast-qual")
    check_add_cc_flag("-Wstrict-overflow")
    check_add_cc_flag("-Wnested-externs")
    check_add_cc_flag("-Wmultichar")
    check_add_cc_flag("-Wundef")
    check_add_cc_flag("-fno-strict-aliasing") # fewer compiler assumptions about pointer types
    check_add_cc_flag("-fexceptions") # recommended for multi-threaded C code, also in combination with C++ code

    # Generate position-independent code for shared libraries (adds a performance penalty)
    if(BUILD_SHARED_LIBS)
        add_cc_flag("-fPIC")
    endif()

    if(UA_MULTITHREADING GREATER_EQUAL 100 AND NOT WIN32)
        check_add_cc_flag("-pthread")
    endif()

    # Force 32bit build
    if(UA_FORCE_32BIT)
        if(MSVC)
            message(FATAL_ERROR "Select the 32bit (cross-) compiler instead of forcing compiler options")
        endif()
        set(CMAKE_C_FLAGS "${CMAKE_C_FLAGS} -m32") # GCC and Clang, possibly more
    endif()

    # Coverage
    if(UA_ENABLE_COVERAGE)
        check_add_cc_flag("--coverage")
        if(CMAKE_C_COMPILER_ID STREQUAL "Clang")
            check_add_cc_flag("-fprofile-instr-generate")
            check_add_cc_flag("-fcoverage-mapping")
        endif()
    endif()

    if(NOT MINGW AND NOT UA_BUILD_OSS_FUZZ)
        if(UA_ENABLE_HARDENING)
            check_add_cc_flag("-fstack-protector-strong") # more performant stack protector, available since gcc 4.9
            check_add_cc_flag("-fstack-clash-protection") # increased reliability of stack overflow detection, available since gcc 8
            # future use (control flow integrity protection)
            if(NOT ${CMAKE_SYSTEM_NAME} MATCHES "OpenBSD")
                check_add_cc_flag("-mcet")
                check_add_cc_flag("-fcf-protection")
            endif()
        endif()

        # IPO requires too much memory for unit tests
        # GCC docu recommends to compile all files with the same options, therefore ignore it completely
        if(NOT UA_BUILD_UNIT_TESTS AND NOT DEFINED CMAKE_INTERPROCEDURAL_OPTIMIZATION)
            # needed to check if IPO is supported (check needs cmake > 3.9)
            if("${CMAKE_VERSION}" VERSION_GREATER 3.9)
                cmake_policy(SET CMP0069 NEW) # needed as long as required cmake < 3.9
                include(CheckIPOSupported)
                check_ipo_supported(RESULT CC_HAS_IPO) # Inter Procedural Optimization / Link Time Optimization (should be same as -flto)
                if(CC_HAS_IPO AND NOT UA_DEBUG)
                    set(CMAKE_INTERPROCEDURAL_OPTIMIZATION ON)
                endif()
            endif()
        endif()
    endif()

    # Linker
    set(CMAKE_SHARED_LIBRARY_LINK_C_FLAGS "") # cmake sets -rdynamic by default

    # Debug
    if(UA_ENABLE_DEBUG_SANITIZER AND BUILD_TYPE_LOWER_CASE STREQUAL "debug" AND UNIX AND NOT UA_BUILD_OSS_FUZZ AND
       CMAKE_C_COMPILER_ID STREQUAL "Clang" AND NOT UA_ENABLE_UNIT_TESTS_MEMCHECK)
        # Add default sanitizer settings when using clang and Debug build.
        # This allows e.g. CLion to find memory locations for SegFaults
        message(STATUS "Sanitizer enabled")
        set(SANITIZER_FLAGS "-g -fno-omit-frame-pointer -gline-tables-only -fsanitize=address -fsanitize-address-use-after-scope -fsanitize=leak -fsanitize=undefined")
        if(CMAKE_CXX_COMPILER_VERSION AND CMAKE_CXX_COMPILER_VERSION VERSION_LESS 10.0)
            set(SANITIZER_FLAGS "${SANITIZER_FLAGS} -fsanitize-coverage=trace-pc-guard")
        endif()
        set(CMAKE_C_FLAGS "${CMAKE_C_FLAGS} ${SANITIZER_FLAGS}")
        set(CMAKE_CXX_FLAGS "${CMAKE_CXX_FLAGS} ${SANITIZER_FLAGS}")
    endif()

    if(NOT MINGW AND UA_ENABLE_HARDENING AND ((CMAKE_BUILD_TYPE STREQUAL "Release") OR (CMAKE_BUILD_TYPE STREQUAL "RelWithDebInfo")))
        check_add_cc_flag("-D_FORTIFY_SOURCE=2") # run-time buffer overflow detection (needs at least -O1)
    endif()

    # Strip release builds
    if(CMAKE_BUILD_TYPE STREQUAL "MinSizeRel" OR CMAKE_BUILD_TYPE STREQUAL "Release")
        check_add_cc_flag("-ffunction-sections")
        check_add_cc_flag("-fdata-sections")
        check_add_cc_flag("-fno-unwind-tables")
        check_add_cc_flag("-fno-asynchronous-unwind-tables")
        check_add_cc_flag("-fno-math-errno")
#        check_add_cc_flag("-fno-ident")

        # remove stack-protector with MinSizeRel
        if(CMAKE_BUILD_TYPE STREQUAL "MinSizeRel")
            check_add_cc_flag("-fno-stack-protector")
        endif()
        if(NOT OS9)
            set(CMAKE_C_LINK_FLAGS "${CMAKE_C_LINK_FLAGS} -s")
            set(CMAKE_SHARED_LINKER_FLAGS "${CMAKE_SHARED_LINKER_FLAGS} -s")
        endif()
        if(APPLE)
            set(CMAKE_C_LINK_FLAGS "${CMAKE_C_LINK_FLAGS} -Wl,-dead_strip")
            set(CMAKE_SHARED_LINKER_FLAGS "${CMAKE_SHARED_LINKER_FLAGS} -Wl,-dead_strip")
        else()
            set(CMAKE_C_LINK_FLAGS "${CMAKE_C_LINK_FLAGS} -Wl,--gc-sections")
            set(CMAKE_SHARED_LINKER_FLAGS "${CMAKE_SHARED_LINKER_FLAGS} -Wl,--gc-sections")
        endif()
        if(NOT WIN32 AND NOT CYGWIN AND NOT APPLE)
            # these settings reduce the binary size by ~2kb
            set(CMAKE_C_LINK_FLAGS "${CMAKE_C_LINK_FLAGS} -Wl,-z,norelro -Wl,--hash-style=gnu -Wl,--build-id=none")
        endif()
    endif()
endif()

if(APPLE)
    set(CMAKE_MACOSX_RPATH 1)
    set(CMAKE_C_FLAGS "${CMAKE_C_FLAGS} -D_DARWIN_C_SOURCE=1")
endif()

if(MSVC)
  set(CMAKE_C_FLAGS "${CMAKE_C_FLAGS} /W3 /w44996")
  if(UA_FORCE_WERROR)
      set(CMAKE_C_FLAGS "${CMAKE_C_FLAGS} /WX") # Compiler warnings, error on warning
  endif()

  if(UA_MSVC_FORCE_STATIC_CRT AND NOT BUILD_SHARED_LIBS)
    set(CompilerFlags CMAKE_CXX_FLAGS CMAKE_CXX_FLAGS_DEBUG CMAKE_CXX_FLAGS_RELEASE CMAKE_C_FLAGS
        CMAKE_C_FLAGS_DEBUG CMAKE_C_FLAGS_RELEASE)
    foreach(CompilerFlag ${CompilerFlags})
      string(REPLACE "/MD" "/MT" ${CompilerFlag} "${${CompilerFlag}}")
    endforeach()
  endif()
endif()

if(UA_BUILD_FUZZING OR UA_BUILD_OSS_FUZZ)
    set(UA_ENABLE_MALLOC_SINGLETON ON)
endif()

#########################
# Generate Main Library #
#########################

# Directory for generated sources
file(MAKE_DIRECTORY "${PROJECT_BINARY_DIR}/src_generated")

# Generate the config.h
configure_file(include/open62541/config.h.in ${PROJECT_BINARY_DIR}/src_generated/open62541/config.h)

if(UA_ENABLE_DISCOVERY_MULTICAST)
  include(GenerateExportHeader)
    set(MDNSD_LOGLEVEL 300 CACHE STRING "Level at which logs shall be reported" FORCE)
    
    # create a "fake" empty library to generate the export header macros
    if (APPLE)
    	add_library(libmdnsd INTERFACE ${PROJECT_SOURCE_DIR}/deps/mdnsd/libmdnsd/mdnsd.h)
    else()
    	add_library(libmdnsd ${PROJECT_SOURCE_DIR}/deps/mdnsd/libmdnsd/mdnsd.h)
    endif()
    
    set_property(TARGET libmdnsd PROPERTY LINKER_LANGUAGE C)
    set_property(TARGET libmdnsd PROPERTY DEFINE_SYMBOL "MDNSD_DYNAMIC_LINKING_EXPORT")
    configure_file("deps/mdnsd/libmdnsd/mdnsd_config_extra.in"
                   "${PROJECT_BINARY_DIR}/src_generated/mdnsd_config_extra")
    file(READ "${PROJECT_BINARY_DIR}/src_generated/mdnsd_config_extra" MDNSD_CONFIG_EXTRA)
    generate_export_header(libmdnsd EXPORT_FILE_NAME "${PROJECT_BINARY_DIR}/src_generated/mdnsd_config.h"
                           BASE_NAME MDNSD DEFINE_NO_DEPRECATED CUSTOM_CONTENT_FROM_VARIABLE MDNSD_CONFIG_EXTRA)
endif()

# Exported headers
set(exported_headers ${PROJECT_BINARY_DIR}/src_generated/open62541/config.h
                     ${PROJECT_BINARY_DIR}/src_generated/open62541/statuscodes.h
                     ${PROJECT_BINARY_DIR}/src_generated/open62541/nodeids.h
                     ${PROJECT_SOURCE_DIR}/include/open62541/common.h
                     ${PROJECT_SOURCE_DIR}/include/open62541/types.h
                     ${PROJECT_BINARY_DIR}/src_generated/open62541/types_generated.h
                     ${PROJECT_SOURCE_DIR}/include/open62541/plugin/log.h
                     ${PROJECT_SOURCE_DIR}/include/open62541/util.h
                     ${PROJECT_SOURCE_DIR}/include/open62541/plugin/accesscontrol.h
                     ${PROJECT_SOURCE_DIR}/include/open62541/plugin/certificategroup.h
                     ${PROJECT_SOURCE_DIR}/include/open62541/plugin/securitypolicy.h
                     ${PROJECT_SOURCE_DIR}/include/open62541/plugin/eventloop.h
                     ${PROJECT_SOURCE_DIR}/include/open62541/plugin/nodestore.h
                     ${PROJECT_SOURCE_DIR}/include/open62541/plugin/historydatabase.h
                     ${PROJECT_SOURCE_DIR}/include/open62541/server_pubsub.h
                     ${PROJECT_SOURCE_DIR}/include/open62541/pubsub.h
                     ${PROJECT_SOURCE_DIR}/include/open62541/client.h
                     ${PROJECT_SOURCE_DIR}/include/open62541/server.h
                     ${PROJECT_SOURCE_DIR}/include/open62541/client_highlevel.h
                     ${PROJECT_SOURCE_DIR}/include/open62541/client_subscriptions.h
                     ${PROJECT_SOURCE_DIR}/include/open62541/client_highlevel_async.h)

# Main Library

set(lib_headers ${PROJECT_SOURCE_DIR}/deps/open62541_queue.h
                ${PROJECT_SOURCE_DIR}/deps/pcg_basic.h
                ${PROJECT_SOURCE_DIR}/deps/libc_time.h
                ${PROJECT_SOURCE_DIR}/deps/base64.h
                ${PROJECT_SOURCE_DIR}/deps/dtoa.h
                ${PROJECT_SOURCE_DIR}/deps/mp_printf.h
                ${PROJECT_SOURCE_DIR}/deps/itoa.h
                ${PROJECT_SOURCE_DIR}/deps/ziptree.h
                ${PROJECT_SOURCE_DIR}/src/ua_types_encoding_binary.h
                ${PROJECT_SOURCE_DIR}/src/util/ua_util_internal.h
                ${PROJECT_BINARY_DIR}/src_generated/open62541/transport_generated.h
                ${PROJECT_SOURCE_DIR}/src/ua_securechannel.h
                ${PROJECT_SOURCE_DIR}/src/server/ua_session.h
                ${PROJECT_SOURCE_DIR}/src/server/ua_subscription.h
                ${PROJECT_SOURCE_DIR}/src/pubsub/ua_pubsub_networkmessage.h
                ${PROJECT_SOURCE_DIR}/src/pubsub/ua_pubsub.h
                ${PROJECT_SOURCE_DIR}/src/pubsub/ua_pubsub_ns0.h
                ${PROJECT_SOURCE_DIR}/src/pubsub/ua_pubsub_keystorage.h
                ${PROJECT_SOURCE_DIR}/src/server/ua_services.h
                ${PROJECT_SOURCE_DIR}/src/server/ua_server_async.h
                ${PROJECT_SOURCE_DIR}/src/server/ua_server_internal.h
                ${PROJECT_SOURCE_DIR}/src/client/ua_client_internal.h)

set(lib_sources ${PROJECT_SOURCE_DIR}/src/ua_types.c
                ${PROJECT_SOURCE_DIR}/src/ua_types_encoding_binary.c
                ${PROJECT_BINARY_DIR}/src_generated/open62541/types_generated.c
                ${PROJECT_BINARY_DIR}/src_generated/open62541/transport_generated.c
                ${PROJECT_BINARY_DIR}/src_generated/open62541/statuscodes.c
                ${PROJECT_SOURCE_DIR}/src/util/ua_util.c
                ${PROJECT_SOURCE_DIR}/src/ua_securechannel.c
                ${PROJECT_SOURCE_DIR}/src/ua_securechannel_crypto.c
                # server
                ${PROJECT_SOURCE_DIR}/src/server/ua_session.c
                ${PROJECT_SOURCE_DIR}/src/server/ua_nodes.c
                ${PROJECT_SOURCE_DIR}/src/server/ua_server.c
                ${PROJECT_SOURCE_DIR}/src/server/ua_server_ns0.c
                ${PROJECT_SOURCE_DIR}/src/server/ua_server_ns0_diagnostics.c
                ${PROJECT_SOURCE_DIR}/src/server/ua_server_config.c
                ${PROJECT_SOURCE_DIR}/src/server/ua_server_binary.c
                ${PROJECT_SOURCE_DIR}/src/server/ua_server_utils.c
                ${PROJECT_SOURCE_DIR}/src/server/ua_server_async.c
                ${PROJECT_SOURCE_DIR}/src/server/ua_services.c
                ${PROJECT_SOURCE_DIR}/src/server/ua_services_view.c
                ${PROJECT_SOURCE_DIR}/src/server/ua_services_method.c
                ${PROJECT_SOURCE_DIR}/src/server/ua_services_session.c
                ${PROJECT_SOURCE_DIR}/src/server/ua_services_attribute.c
                ${PROJECT_SOURCE_DIR}/src/server/ua_services_discovery.c
                ${PROJECT_SOURCE_DIR}/src/server/ua_services_subscription.c
                ${PROJECT_SOURCE_DIR}/src/server/ua_services_monitoreditem.c
                ${PROJECT_SOURCE_DIR}/src/server/ua_services_securechannel.c
                ${PROJECT_SOURCE_DIR}/src/server/ua_services_nodemanagement.c
                # pubsub
                ${PROJECT_SOURCE_DIR}/src/pubsub/ua_pubsub_networkmessage.c
                ${PROJECT_SOURCE_DIR}/src/pubsub/ua_pubsub_eventloop.c
                ${PROJECT_SOURCE_DIR}/src/pubsub/ua_pubsub_connection.c
                ${PROJECT_SOURCE_DIR}/src/pubsub/ua_pubsub_dataset.c
                ${PROJECT_SOURCE_DIR}/src/pubsub/ua_pubsub_writer.c
                ${PROJECT_SOURCE_DIR}/src/pubsub/ua_pubsub_writergroup.c
                ${PROJECT_SOURCE_DIR}/src/pubsub/ua_pubsub_reader.c
                ${PROJECT_SOURCE_DIR}/src/pubsub/ua_pubsub_readergroup.c
                ${PROJECT_SOURCE_DIR}/src/pubsub/ua_pubsub_manager.c
                ${PROJECT_SOURCE_DIR}/src/pubsub/ua_pubsub_ns0.c
                ${PROJECT_SOURCE_DIR}/src/pubsub/ua_pubsub_keystorage.c
                ${PROJECT_SOURCE_DIR}/src/pubsub/ua_pubsub_securitygroup.c
                ${PROJECT_SOURCE_DIR}/src/pubsub/ua_pubsub_config.c
                # client
                ${PROJECT_SOURCE_DIR}/src/client/ua_client.c
                ${PROJECT_SOURCE_DIR}/src/client/ua_client_connect.c
                ${PROJECT_SOURCE_DIR}/src/client/ua_client_discovery.c
                ${PROJECT_SOURCE_DIR}/src/client/ua_client_highlevel.c
                ${PROJECT_SOURCE_DIR}/src/client/ua_client_subscriptions.c
                # dependencies
                ${PROJECT_SOURCE_DIR}/deps/libc_time.c
                ${PROJECT_SOURCE_DIR}/deps/pcg_basic.c
                ${PROJECT_SOURCE_DIR}/deps/base64.c
                ${PROJECT_SOURCE_DIR}/deps/dtoa.c
                ${PROJECT_SOURCE_DIR}/deps/mp_printf.c
                ${PROJECT_SOURCE_DIR}/deps/itoa.c
                ${PROJECT_SOURCE_DIR}/deps/ziptree.c)

if(UA_GENERATED_NAMESPACE_ZERO)
    list(APPEND lib_headers ${PROJECT_BINARY_DIR}/src_generated/open62541/namespace0_generated.h)
    list(APPEND lib_sources ${PROJECT_BINARY_DIR}/src_generated/open62541/namespace0_generated.c)
endif()

if(UA_ENABLE_PARSING)
    list(APPEND lib_sources ${PROJECT_SOURCE_DIR}/src/util/ua_types_lex.c)
    if(UA_ENABLE_SUBSCRIPTIONS_EVENTS)
        list(APPEND lib_headers ${PROJECT_SOURCE_DIR}/src/util/ua_eventfilter_parser.h)
        list(APPEND lib_sources ${PROJECT_SOURCE_DIR}/src/util/ua_eventfilter_parser.c
                                ${PROJECT_SOURCE_DIR}/src/util/ua_eventfilter_lex.c
                                ${PROJECT_SOURCE_DIR}/src/util/ua_eventfilter_grammar.c)
    endif()
endif()

if(UA_ENABLE_PUBSUB)
    if(UA_ENABLE_MALLOC_SINGLETON AND UA_ENABLE_PUBSUB_BUFMALLOC)
        list(APPEND lib_sources ${PROJECT_SOURCE_DIR}/src/pubsub/ua_pubsub_bufmalloc.c)
        list(APPEND lib_headers ${PROJECT_SOURCE_DIR}/src/pubsub/ua_pubsub_bufmalloc.h)
    endif()
    if(UA_ENABLE_PUBSUB_ENCRYPTION)
        list(APPEND lib_sources ${PROJECT_SOURCE_DIR}/src/pubsub/ua_pubsub_security.c)
    endif()
endif()

if(UA_ENABLE_JSON_ENCODING)
    list(APPEND lib_headers ${PROJECT_SOURCE_DIR}/deps/cj5.h
                            ${PROJECT_SOURCE_DIR}/deps/parse_num.h
                            ${PROJECT_SOURCE_DIR}/src/ua_types_encoding_json.h)
    list(APPEND lib_sources ${PROJECT_SOURCE_DIR}/deps/cj5.c
                            ${PROJECT_SOURCE_DIR}/deps/parse_num.c
                            ${PROJECT_SOURCE_DIR}/src/ua_types_encoding_json.c)
    if(UA_ENABLE_PUBSUB)
        list(APPEND lib_sources ${PROJECT_SOURCE_DIR}/src/pubsub/ua_pubsub_networkmessage_json.c)
    endif()
endif()

if(UA_ENABLE_XML_ENCODING)
    if(NOT UA_ENABLE_JSON_ENCODING)
        list(APPEND lib_headers ${PROJECT_SOURCE_DIR}/deps/parse_num.h)
        list(APPEND lib_sources ${PROJECT_SOURCE_DIR}/deps/parse_num.c)
    endif()
    list(APPEND lib_headers ${PROJECT_SOURCE_DIR}/src/ua_types_encoding_xml.h)
    list(APPEND lib_sources ${PROJECT_SOURCE_DIR}/src/ua_types_encoding_xml.c)
endif()

if(UA_ENABLE_SUBSCRIPTIONS)
    list(APPEND lib_sources ${PROJECT_SOURCE_DIR}/src/server/ua_subscription.c
                            ${PROJECT_SOURCE_DIR}/src/server/ua_subscription_datachange.c)
    if(UA_ENABLE_SUBSCRIPTIONS_EVENTS)
        if(UA_NAMESPACE_ZERO STREQUAL "MINIMAL")
            message(FATAL_ERROR "Events require at least the reduced Namespace Zero")
        endif()
        list(APPEND lib_sources
                    ${PROJECT_SOURCE_DIR}/src/server/ua_subscription_event.c
                    ${PROJECT_SOURCE_DIR}/src/server/ua_subscription_eventfilter.c)
        if(UA_ENABLE_SUBSCRIPTIONS_ALARMS_CONDITIONS)
            list(APPEND lib_sources ${PROJECT_SOURCE_DIR}/src/server/ua_subscription_alarms_conditions.c)
        endif()
    endif()
endif()

if(UA_DEBUG_DUMP_PKGS)
    list(APPEND lib_sources ${PROJECT_SOURCE_DIR}/plugins/ua_debug_dump_pkgs.c)
endif()

if(UA_ENABLE_DISCOVERY_MULTICAST)
    # prepend in list, otherwise it complains that winsock2.h has to be included before windows.h
    list(APPEND lib_headers
         ${PROJECT_BINARY_DIR}/src_generated/mdnsd_config.h
         ${PROJECT_SOURCE_DIR}/deps/mdnsd/libmdnsd/1035.h
         ${PROJECT_SOURCE_DIR}/deps/mdnsd/libmdnsd/xht.h
         ${PROJECT_SOURCE_DIR}/deps/mdnsd/libmdnsd/sdtxt.h
         ${PROJECT_SOURCE_DIR}/deps/mdnsd/libmdnsd/mdnsd.h)
    list(APPEND lib_sources
         ${PROJECT_SOURCE_DIR}/src/server/ua_discovery_mdns.c
         ${PROJECT_SOURCE_DIR}/deps/mdnsd/libmdnsd/1035.c
         ${PROJECT_SOURCE_DIR}/deps/mdnsd/libmdnsd/xht.c
         ${PROJECT_SOURCE_DIR}/deps/mdnsd/libmdnsd/sdtxt.c
         ${PROJECT_SOURCE_DIR}/deps/mdnsd/libmdnsd/mdnsd.c)
endif()

if(UA_BUILD_FUZZING OR UA_BUILD_OSS_FUZZ)
    list(APPEND lib_sources ${PROJECT_SOURCE_DIR}/tests/fuzz/custom_memory_manager.c)
endif()


# Plugins
set(plugin_headers ${PROJECT_SOURCE_DIR}/plugins/include/open62541/plugin/accesscontrol_default.h
                   ${PROJECT_SOURCE_DIR}/plugins/include/open62541/plugin/certificategroup_default.h
                   ${PROJECT_SOURCE_DIR}/plugins/include/open62541/plugin/log_stdout.h
                   ${PROJECT_SOURCE_DIR}/plugins/include/open62541/plugin/nodestore_default.h
                   ${PROJECT_SOURCE_DIR}/plugins/include/open62541/server_config_default.h
                   ${PROJECT_SOURCE_DIR}/plugins/include/open62541/client_config_default.h
                   ${PROJECT_SOURCE_DIR}/plugins/include/open62541/plugin/securitypolicy_default.h)

set(plugin_sources ${PROJECT_SOURCE_DIR}/plugins/ua_log_stdout.c
                   ${PROJECT_SOURCE_DIR}/plugins/ua_accesscontrol_default.c
                   ${PROJECT_SOURCE_DIR}/plugins/ua_nodestore_ziptree.c
                   ${PROJECT_SOURCE_DIR}/plugins/ua_nodestore_hashmap.c
                   ${PROJECT_SOURCE_DIR}/plugins/ua_config_default.c
                   ${PROJECT_SOURCE_DIR}/plugins/crypto/ua_certificategroup_none.c
                   ${PROJECT_SOURCE_DIR}/plugins/crypto/ua_securitypolicy_none.c)

# Always add the POSIX eventloop. The files internally check for the configured architecture
list(APPEND plugin_sources
     ${PROJECT_SOURCE_DIR}/arch/clock.c
     ${PROJECT_SOURCE_DIR}/arch/eventloop_common/timer.h
     ${PROJECT_SOURCE_DIR}/arch/eventloop_common/timer.c
     ${PROJECT_SOURCE_DIR}/arch/eventloop_common/eventloop_common.h
     ${PROJECT_SOURCE_DIR}/arch/eventloop_common/eventloop_common.c
     ${PROJECT_SOURCE_DIR}/arch/eventloop_posix/eventloop_posix.h
     ${PROJECT_SOURCE_DIR}/arch/eventloop_posix/eventloop_posix.c
     ${PROJECT_SOURCE_DIR}/arch/eventloop_posix/eventloop_posix_tcp.c
     ${PROJECT_SOURCE_DIR}/arch/eventloop_posix/eventloop_posix_udp.c
     ${PROJECT_SOURCE_DIR}/arch/eventloop_posix/eventloop_posix_eth.c
     ${PROJECT_SOURCE_DIR}/arch/eventloop_posix/eventloop_posix_interrupt.c
     ${PROJECT_SOURCE_DIR}/arch/eventloop_common/eventloop_mqtt.c)

# For file based server configuration
if(UA_ENABLE_JSON_ENCODING)
    list(APPEND plugin_headers ${PROJECT_SOURCE_DIR}/plugins/include/open62541/server_config_file_based.h)
    list(APPEND plugin_sources ${PROJECT_SOURCE_DIR}/plugins/ua_config_json.c)
endif()

if(UA_ENABLE_HISTORIZING)
    list(APPEND plugin_headers
         ${PROJECT_SOURCE_DIR}/plugins/include/open62541/plugin/historydata/history_data_backend.h
         ${PROJECT_SOURCE_DIR}/plugins/include/open62541/plugin/historydata/history_data_gathering.h
         ${PROJECT_SOURCE_DIR}/plugins/include/open62541/plugin/historydata/history_database_default.h
         ${PROJECT_SOURCE_DIR}/plugins/include/open62541/plugin/historydata/history_data_gathering_default.h
         ${PROJECT_SOURCE_DIR}/plugins/include/open62541/plugin/historydata/history_data_backend_memory.h)
    list(APPEND plugin_sources
         ${PROJECT_SOURCE_DIR}/plugins/historydata/ua_history_data_backend_memory.c
         ${PROJECT_SOURCE_DIR}/plugins/historydata/ua_history_data_gathering_default.c
         ${PROJECT_SOURCE_DIR}/plugins/historydata/ua_history_database_default.c)
endif()

# Syslog-logging on Linux and Unices
if(UNIX)
    list(APPEND plugin_headers ${PROJECT_SOURCE_DIR}/plugins/include/open62541/plugin/log_syslog.h)
    list(APPEND plugin_sources ${PROJECT_SOURCE_DIR}/plugins/ua_log_syslog.c)
endif()

# Always include encryption plugins into the amalgamation
# Use guards in the files to ensure that UA_ENABLE_ENCRYPTON_MBEDTLS and UA_ENABLE_ENCRYPTION_OPENSSL are honored.

if(UA_ENABLE_ENCRYPTION_MBEDTLS OR UA_ENABLE_PUBSUB_ENCRYPTION OR UA_ENABLE_AMALGAMATION)
  list(INSERT plugin_sources 0
       ${PROJECT_SOURCE_DIR}/plugins/crypto/mbedtls/securitypolicy_mbedtls_common.h
       ${PROJECT_SOURCE_DIR}/plugins/crypto/mbedtls/securitypolicy_mbedtls_common.c)
endif()

if(UA_ENABLE_PUBSUB_ENCRYPTION)
  list(APPEND plugin_sources
       ${PROJECT_SOURCE_DIR}/plugins/crypto/mbedtls/securitypolicy_pubsub_aes128ctr.c
       ${PROJECT_SOURCE_DIR}/plugins/crypto/mbedtls/securitypolicy_pubsub_aes256ctr.c)
endif()

if(UA_ENABLE_ENCRYPTION_MBEDTLS OR UA_ENABLE_ENCRYPTION_OPENSSL OR UA_ENABLE_ENCRYPTION_LIBRESSL OR UA_ENABLE_AMALGAMATION)
    list(APPEND plugin_headers ${PROJECT_SOURCE_DIR}/plugins/include/open62541/plugin/create_certificate.h)
endif()

if(UA_ENABLE_ENCRYPTION_MBEDTLS OR UA_ENABLE_AMALGAMATION)
list(APPEND plugin_sources
     ${PROJECT_SOURCE_DIR}/plugins/crypto/mbedtls/ua_securitypolicy_basic128rsa15.c
     ${PROJECT_SOURCE_DIR}/plugins/crypto/mbedtls/ua_securitypolicy_basic256.c
     ${PROJECT_SOURCE_DIR}/plugins/crypto/mbedtls/ua_securitypolicy_basic256sha256.c
     ${PROJECT_SOURCE_DIR}/plugins/crypto/mbedtls/ua_securitypolicy_aes128sha256rsaoaep.c
     ${PROJECT_SOURCE_DIR}/plugins/crypto/mbedtls/ua_securitypolicy_aes256sha256rsapss.c
     ${PROJECT_SOURCE_DIR}/plugins/crypto/mbedtls/ua_mbedtls_create_certificate.c
     ${PROJECT_SOURCE_DIR}/plugins/crypto/mbedtls/ua_certificategroup_mbedtls.c)
endif()

if(UA_ENABLE_TPM2_SECURITY)
list(INSERT plugin_sources 0
     ${PROJECT_SOURCE_DIR}/plugins/crypto/pkcs11/securitypolicy_pubsub_aes128ctr_tpm.c
     ${PROJECT_SOURCE_DIR}/plugins/crypto/pkcs11/securitypolicy_pubsub_aes256ctr_tpm.c)
endif()

if(UA_ENABLE_ENCRYPTION_OPENSSL OR UA_ENABLE_ENCRYPTION_LIBRESSL OR UA_ENABLE_AMALGAMATION)
list(APPEND plugin_sources
     ${PROJECT_SOURCE_DIR}/plugins/crypto/openssl/securitypolicy_openssl_common.h
     ${PROJECT_SOURCE_DIR}/plugins/crypto/openssl/ua_openssl_version_abstraction.h
     ${PROJECT_SOURCE_DIR}/plugins/crypto/openssl/securitypolicy_openssl_common.c
     ${PROJECT_SOURCE_DIR}/plugins/crypto/openssl/ua_openssl_basic128rsa15.c
     ${PROJECT_SOURCE_DIR}/plugins/crypto/openssl/ua_openssl_basic256.c
     ${PROJECT_SOURCE_DIR}/plugins/crypto/openssl/ua_openssl_basic256sha256.c
     ${PROJECT_SOURCE_DIR}/plugins/crypto/openssl/ua_openssl_aes128sha256rsaoaep.c
     ${PROJECT_SOURCE_DIR}/plugins/crypto/openssl/ua_openssl_aes256sha256rsapss.c
     ${PROJECT_SOURCE_DIR}/plugins/crypto/openssl/ua_openssl_create_certificate.c
     ${PROJECT_SOURCE_DIR}/plugins/crypto/openssl/ua_certificategroup_openssl.c)
endif()

if(UA_ENABLE_ENCRYPTION)
    list(APPEND plugin_sources ${PROJECT_SOURCE_DIR}/plugins/crypto/ua_certificategroup_filestore.c)
endif()

if(UA_ENABLE_DISCOVERY)
    list(APPEND lib_headers ${PROJECT_SOURCE_DIR}/src/server/ua_discovery.h)
    list(APPEND lib_sources ${PROJECT_SOURCE_DIR}/src/server/ua_discovery.c)
endif()

if(UA_ENABLE_NODESETLOADER)
    # This is required because of issues with policy CMP0077.
    # Source: https://stackoverflow.com/a/54404924
    option(ENABLE_BUILD_INTO_OPEN62541 "make nodesetLoader part of the open62541 library" off)
    set(ENABLE_BUILD_INTO_OPEN62541 on)

    add_subdirectory(${PROJECT_SOURCE_DIR}/deps/nodesetLoader)

    list(APPEND lib_sources ${NODESETLOADER_SOURCES})
    list(APPEND plugin_headers ${PROJECT_SOURCE_DIR}/plugins/include/open62541/plugin/nodesetloader.h)
    list(APPEND plugin_sources ${PROJECT_SOURCE_DIR}/plugins/ua_nodesetloader.c)
    list(APPEND open62541_LIBRARIES ${NODESETLOADER_DEPS_LIBS})
endif()

#########################
# Generate source files #
#########################

# Nodeset files combined into NS0 generated file
set(UA_FILE_NODESETS) # List of nodeset-xml files to be considered in the generated information model
set(UA_NODESET_DIR ${PROJECT_SOURCE_DIR}/deps/ua-nodeset CACHE STRING "The path to the node-set directory (e.g. from https://github.com/OPCFoundation/UA-Nodeset)")

if(UA_NAMESPACE_ZERO STREQUAL "FULL")
    # Use the "full" schema files also for datatypes and statuscodes
    set(UA_SCHEMA_DIR ${UA_NODESET_DIR}/Schema)

    # Set the full Nodeset for NS0
    if(NOT UA_FILE_NS0)
        set(UA_FILE_NS0 ${UA_SCHEMA_DIR}/Opc.Ua.NodeSet2.xml)
    endif()

    # Check that the submodule was checked out or manually downloaded into the folder
    if(NOT EXISTS "${UA_FILE_NS0}")
        message(STATUS "Submodule update")
        execute_process(COMMAND ${GIT_EXECUTABLE} submodule update --init --recursive
                        WORKING_DIRECTORY ${PROJECT_SOURCE_DIR}
                        RESULT_VARIABLE GIT_SUBMOD_RESULT)
        if(NOT GIT_SUBMOD_RESULT EQUAL "0")
            message(FATAL_ERROR "git submodule update --init --recursive failed with ${GIT_SUBMOD_RESULT}")
        endif()
    endif()
else()
    # Directory with the schema files for installation
    set(UA_SCHEMA_DIR ${PROJECT_SOURCE_DIR}/tools/schema)

    # Set the reduced Nodeset for NS0
    if(NOT UA_FILE_NS0)
        set(UA_FILE_NS0 ${UA_SCHEMA_DIR}/Opc.Ua.NodeSet2.Reduced.xml)
    endif()

    # Set feature-specific datatypes definitions and nodesets
    set(UA_FILE_DATATYPES ${UA_SCHEMA_DIR}/datatypes_minimal.txt
                          ${UA_SCHEMA_DIR}/datatypes_discovery.txt)

    if(UA_ENABLE_METHODCALLS)
        list(APPEND UA_FILE_DATATYPES ${UA_SCHEMA_DIR}/datatypes_method.txt)
    endif()

    if(UA_ENABLE_DIAGNOSTICS)
        list(APPEND UA_FILE_NODESETS ${UA_SCHEMA_DIR}/Opc.Ua.NodeSet2.DiagnosticsMinimal.xml)
        list(APPEND UA_FILE_DATATYPES ${UA_SCHEMA_DIR}/datatypes_diagnostics.txt)
    endif()

    if(UA_ENABLE_SUBSCRIPTIONS)
        list(APPEND UA_FILE_DATATYPES ${UA_SCHEMA_DIR}/datatypes_subscriptions.txt)
    endif()

    if(UA_ENABLE_SUBSCRIPTIONS_EVENTS)
        list(APPEND UA_FILE_NODESETS ${UA_SCHEMA_DIR}/Opc.Ua.NodeSet2.EventsMinimal.xml)
    endif()

    if(UA_ENABLE_HISTORIZING)
        list(APPEND UA_FILE_NODESETS ${UA_SCHEMA_DIR}/Opc.Ua.NodeSet2.HistorizingMinimal.xml)
        list(APPEND UA_FILE_DATATYPES ${UA_SCHEMA_DIR}/datatypes_historizing.txt)
    endif()

    if(UA_ENABLE_QUERY)
        list(APPEND UA_FILE_DATATYPES ${UA_SCHEMA_DIR}/datatypes_query.txt)
    endif()

    if(UA_ENABLE_PUBSUB)
        list(APPEND UA_FILE_DATATYPES ${UA_SCHEMA_DIR}/datatypes_pubsub.txt)
        if(UA_ENABLE_PUBSUB_INFORMATIONMODEL)
            list(APPEND UA_FILE_NODESETS ${UA_SCHEMA_DIR}/Opc.Ua.NodeSet2.PubSubMinimal.xml)
        endif()
    endif()

	if(UA_ENABLE_DA)
		list(APPEND UA_FILE_DATATYPES ${UA_SCHEMA_DIR}/datatypes_dataaccess.txt)
        list(APPEND UA_FILE_NODESETS ${UA_SCHEMA_DIR}/Opc.Ua.NodeSet2.Part8_Subset.xml)
    endif()

    if(UA_ENABLE_TYPEDESCRIPTION)
        list(APPEND UA_FILE_DATATYPES ${UA_SCHEMA_DIR}/datatypes_typedescription.txt)
    endif()
endif()

list(INSERT UA_FILE_NODESETS 0 "${UA_FILE_NS0}")
set(UA_FILE_NODEIDS ${UA_SCHEMA_DIR}/NodeIds.csv)
set(UA_FILE_STATUSCODES ${UA_SCHEMA_DIR}/StatusCode.csv)
set(UA_FILE_TYPES_BSD ${UA_SCHEMA_DIR}/Opc.Ua.Types.bsd)

# Generate all datatypes -> reset the lists used for filtering
if(UA_ENABLE_DATATYPES_ALL)
    unset(UA_FILE_DATATYPES)
endif()

# standard-defined data types
ua_generate_datatypes(BUILTIN GEN_DOC NAME "types" TARGET_SUFFIX "types" NAMESPACE_IDX 0
                      FILE_CSV "${UA_FILE_NODEIDS}"
                      FILES_BSD "${UA_FILE_TYPES_BSD}"
                      FILES_SELECTED ${UA_FILE_DATATYPES})

# transport data types
ua_generate_datatypes(INTERNAL NAME "transport" TARGET_SUFFIX "transport" NAMESPACE_IDX 1
                      FILE_CSV "${UA_FILE_NODEIDS}"
                      IMPORT_BSD "TYPES#${UA_FILE_TYPES_BSD}"
                      FILES_BSD "${PROJECT_SOURCE_DIR}/tools/schema/Custom.Opc.Ua.Transport.bsd"
                      FILES_SELECTED "${PROJECT_SOURCE_DIR}/tools/schema/datatypes_transport.txt")

# statuscode explanation
add_custom_command(OUTPUT ${PROJECT_BINARY_DIR}/src_generated/open62541/statuscodes.h
                          ${PROJECT_BINARY_DIR}/src_generated/open62541/statuscodes.c
                   PRE_BUILD
                   COMMAND ${Python3_EXECUTABLE} ${PROJECT_SOURCE_DIR}/tools/generate_statuscode_descriptions.py
                           ${UA_FILE_STATUSCODES} ${PROJECT_BINARY_DIR}/src_generated/open62541/statuscodes
                   DEPENDS ${CMAKE_CURRENT_SOURCE_DIR}/tools/generate_statuscode_descriptions.py
                           ${UA_FILE_STATUSCODES})

# Header containing defines for all NodeIds
ua_generate_nodeid_header(NAME "nodeids" ID_PREFIX "NS0" TARGET_SUFFIX "ids-ns0"
                          FILE_CSV "${UA_FILE_NODEIDS}")

# we need a custom target to avoid that the generator is called concurrently and
# thus overwriting files while the other thread is compiling
add_custom_target(open62541-generator-statuscode DEPENDS
                  ${PROJECT_BINARY_DIR}/src_generated/open62541/nodeids.h
                  ${PROJECT_BINARY_DIR}/src_generated/open62541/statuscodes.h
                  ${PROJECT_BINARY_DIR}/src_generated/open62541/statuscodes.c)

if(UA_ENABLE_AMALGAMATION)
    # single-file release
    add_custom_command(OUTPUT ${PROJECT_BINARY_DIR}/open62541.h
                       PRE_BUILD
                       COMMAND ${Python3_EXECUTABLE} ${CMAKE_CURRENT_SOURCE_DIR}/tools/amalgamate.py
                               ${OPEN62541_VERSION} ${CMAKE_CURRENT_BINARY_DIR}/open62541.h
                               ${exported_headers} ${NODESETLOADER_PUBLIC_HEADERS} ${plugin_headers}
                       DEPENDS ${CMAKE_CURRENT_SOURCE_DIR}/tools/amalgamate.py
                               ${exported_headers} ${plugin_headers})

    add_custom_command(OUTPUT ${PROJECT_BINARY_DIR}/open62541.c
                       PRE_BUILD
                       COMMAND ${Python3_EXECUTABLE} ${CMAKE_CURRENT_SOURCE_DIR}/tools/amalgamate.py
                               ${OPEN62541_VERSION} ${CMAKE_CURRENT_BINARY_DIR}/open62541.c
                               ${lib_headers} ${NODESETLOADER_PRIVATE_HEADERS} ${lib_sources} ${plugin_sources}
                       DEPENDS ${CMAKE_CURRENT_SOURCE_DIR}/tools/amalgamate.py ${lib_headers}
                               ${lib_sources} ${plugin_sources})

    add_custom_target(open62541-amalgamation DEPENDS ${PROJECT_BINARY_DIR}/open62541.c
                                                     ${PROJECT_BINARY_DIR}/open62541.h)
endif()

ua_generate_nodeset(NAME "ns0" FILE ${UA_FILE_NODESETS}
                    INTERNAL BLACKLIST ${UA_FILE_NS0_BLACKLIST}
                    IGNORE "${PROJECT_SOURCE_DIR}/tools/nodeset_compiler/NodeID_NS0_Base.txt"
                    DEPENDS_TARGET "open62541-generator-types")

if(UA_ENABLE_NODESET_INJECTOR)
    message(STATUS "Nodesetinjector feature enabled")
    cmake_minimum_required(VERSION 3.20)
    add_custom_command(OUTPUT ${PROJECT_BINARY_DIR}/src_generated/open62541/nodesetinjector.h
                       ${PROJECT_BINARY_DIR}/src_generated/open62541/nodesetinjector.c PRE_BUILD
                       COMMAND ${Python3_EXECUTABLE} ${PROJECT_SOURCE_DIR}/tools/nodeset_injector/generate_nodesetinjector.py
                       ${PROJECT_BINARY_DIR}/src_generated/open62541/nodesetinjector)
    add_custom_target(open62541-generator-nodesetinjector DEPENDS
                      ${PROJECT_BINARY_DIR}/src_generated/open62541/nodesetinjector.c
                      ${PROJECT_BINARY_DIR}/src_generated/open62541/nodesetinjector.h)
    set(UA_NODESETINJECTOR_GENERATORS "")
    set(UA_NODESETINJECTOR_SOURCE_FILES "")
    set(UA_NODESETINJECTOR_EXAMPLE_NAMES "")
    set(UA_NODESETINJECTOR_TEST_NAMES "")
endif()

#####################
# Build the Library #
#####################

assign_source_group(${exported_headers})
assign_source_group(${lib_headers} ${lib_sources})
assign_source_group(${plugin_headers} ${plugin_sources})

# When building packages, include the source in the library name to enable parallel
# installation of multiple versions. We may break the ABI between minor releases!

add_library(open62541-object OBJECT ${lib_sources} ${lib_headers} ${exported_headers})
target_include_directories(open62541-object PRIVATE ${PROJECT_SOURCE_DIR}/src)

add_custom_target(open62541-code-generation DEPENDS open62541-generator-types
                                                    open62541-generator-transport
                                                    open62541-generator-statuscode
                                                    open62541-generator-namespace)

if(UA_ENABLE_NODESET_INJECTOR)
    add_dependencies(open62541-code-generation open62541-generator-nodesetinjector)
endif()

# stack protector and optimization are disabled for the huge ns0 file
if(UA_NAMESPACE_ZERO STREQUAL "FULL" AND NOT MSVC)
    set_source_files_properties(${PROJECT_BINARY_DIR}/src_generated/open62541/namespace0_generated.c
                                PROPERTIES COMPILE_FLAGS "-fno-stack-protector -O0")
endif()

add_library(open62541-plugins OBJECT ${plugin_sources} ${exported_headers})
add_dependencies(open62541-plugins open62541-generator-types open62541-generator-transport open62541-generator-namespace)
target_include_directories(open62541-plugins PRIVATE ${PROJECT_SOURCE_DIR}/plugins)
target_include_directories(open62541-plugins PRIVATE ${PROJECT_BINARY_DIR}/src_generated)
target_compile_definitions(open62541-plugins PRIVATE -DUA_DYNAMIC_LINKING_EXPORT)
set_target_properties(open62541-plugins PROPERTIES FOLDER "open62541/lib")

if(UA_ENABLE_COVERAGE)
    add_coverage(open62541-object)
    add_coverage(open62541-plugins)
endif()

add_library(open62541 $<TARGET_OBJECTS:open62541-object> $<TARGET_OBJECTS:open62541-plugins>)

if(UA_ENABLE_ENCRYPTION_LIBRESSL)
    # Prevent Wincrypt override warning.
    target_compile_definitions(open62541-plugins PUBLIC NOCRYPT=1)
    target_compile_definitions(open62541-object PUBLIC NOCRYPT=1)
    target_compile_definitions(open62541 PUBLIC NOCRYPT=1)
endif()

# Declare include directories
function(include_directories_private)
    foreach(_include_dir IN ITEMS ${ARGN})
        target_include_directories(open62541-object PRIVATE ${_include_dir})
        target_include_directories(open62541-plugins PRIVATE ${_include_dir})
    endforeach()
endfunction()

function(include_directories_public)
    include_directories_private(${ARGN})
    foreach(_include_dir IN ITEMS ${ARGN})
        target_include_directories(open62541 PUBLIC $<BUILD_INTERFACE:${_include_dir}>)
    endforeach()
endfunction()

# Public includes
include_directories_public("${PROJECT_SOURCE_DIR}/include"
                           "${PROJECT_SOURCE_DIR}/plugins/include"
                           "${PROJECT_SOURCE_DIR}/deps"
                           "${PROJECT_SOURCE_DIR}/src/pubsub"
                           "${PROJECT_BINARY_DIR}/src_generated")

if(UA_ENABLE_NODESETLOADER)
    include_directories_public(${NODESETLOADER_PUBLIC_INCLUDES})
endif()

# Private includes
include_directories_private("${PROJECT_BINARY_DIR}")

if(UA_ENABLE_ENCRYPTION_MBEDTLS)
    include_directories_private(${MBEDTLS_INCLUDE_DIRS})
endif()
if(UA_ENABLE_ENCRYPTION_OPENSSL)
    include_directories_private(${OPENSSL_INCLUDE_DIR})
endif()
if(UA_ENABLE_ENCRYPTION_LIBRESSL)
    include_directories_private(${LIBRESSL_INCLUDE_DIR})
endif()
if(UA_ENABLE_NODESETLOADER)
    include_directories_private(${NODESETLOADER_PRIVATE_INCLUDES})
endif()

add_dependencies(open62541-object open62541-code-generation)

# Ensure that the open62541::open62541 alias can be used inside open62541's build
add_library(open62541::open62541 ALIAS open62541)

# Export Symbols
target_compile_definitions(open62541-object PRIVATE -DUA_DYNAMIC_LINKING_EXPORT)
target_compile_definitions(open62541 PRIVATE -DUA_DYNAMIC_LINKING_EXPORT)
if(UA_ENABLE_DISCOVERY_MULTICAST)
    target_compile_definitions(open62541-object PRIVATE -DMDNSD_DYNAMIC_LINKING_EXPORT)
    target_compile_definitions(open62541 PRIVATE -DMDNSD_DYNAMIC_LINKING_EXPORT)
endif()

# Generate properly versioned shared library links on Linux
SET_TARGET_PROPERTIES(open62541 PROPERTIES
                      SOVERSION "${OPEN62541_VER_MAJOR}.${OPEN62541_VER_MINOR}"
                      VERSION "${OPEN62541_VER_MAJOR}.${OPEN62541_VER_MINOR}.${OPEN62541_VER_PATCH}")

# DLL requires linking to dependencies
target_link_libraries(open62541 PUBLIC ${open62541_PUBLIC_LIBRARIES})
target_link_libraries(open62541 PRIVATE ${open62541_LIBRARIES})

##########################
# Build Selected Targets #
##########################

# always include, builds with make doc
add_subdirectory(doc)

if(UA_BUILD_EXAMPLES)
    add_subdirectory(examples)
endif()

if(UA_BUILD_UNIT_TESTS)
    enable_testing()
    add_subdirectory(tests)
endif()

if(UA_BUILD_FUZZING OR UA_BUILD_OSS_FUZZ OR UA_BUILD_FUZZING_CORPUS)
    add_subdirectory(tests/fuzz)
endif()

if(UA_BUILD_TOOLS)
    add_subdirectory(tools/ua-tool)
    if(UA_ENABLE_JSON_ENCODING)
        add_subdirectory(tools/ua2json)
    endif()
    if(UA_ENABLE_TPM2_KEYSTORE)
        add_subdirectory(tools/tpm_keystore)
    endif()
endif()

########################
# Linting as target    #
########################

set(CMAKE_EXPORT_COMPILE_COMMANDS ON)
include(linting_build)
include(linting_target)

##########################
# Installation           #
##########################

# invoke via `make install`
# specify install location with `-DCMAKE_INSTALL_PREFIX=xyz`
# Enable shared library with `-DBUILD_SHARED_LIBS=ON`

# export library (either static or shared depending on BUILD_SHARED_LIBS)
install(TARGETS open62541
        EXPORT open62541Targets
        LIBRARY DESTINATION ${CMAKE_INSTALL_LIBDIR}
        ARCHIVE DESTINATION ${CMAKE_INSTALL_LIBDIR}
        RUNTIME DESTINATION ${CMAKE_INSTALL_BINDIR}
        INCLUDES DESTINATION include)

set(open62541_install_tools_dir share/open62541)
set(open62541_install_schema_dir share/open62541/schema)

# Create open62541Config.cmake
include(CMakePackageConfigHelpers)
set(cmake_configfile_install ${CMAKE_INSTALL_LIBDIR}/cmake/open62541)
configure_package_config_file("${CMAKE_CURRENT_SOURCE_DIR}/tools/cmake/open62541Config.cmake.in"
                              "${CMAKE_CURRENT_BINARY_DIR}/open62541Config.cmake"
                              INSTALL_DESTINATION "${cmake_configfile_install}"
                              PATH_VARS open62541_install_tools_dir
                                        open62541_install_schema_dir)
install(FILES "${CMAKE_CURRENT_BINARY_DIR}/open62541Config.cmake"
              "${CMAKE_CURRENT_SOURCE_DIR}/tools/cmake/open62541Macros.cmake"
        DESTINATION "${cmake_configfile_install}")

# Create open62541ConfigVersion.cmake
set(open62541_VERSION)
get_target_property(open62541_VERSION open62541 VERSION)
write_basic_package_version_file("${CMAKE_CURRENT_BINARY_DIR}/open62541ConfigVersion.cmake"
                                 VERSION ${open62541_VERSION} COMPATIBILITY AnyNewerVersion)
install(FILES "${CMAKE_CURRENT_BINARY_DIR}/open62541ConfigVersion.cmake"
        DESTINATION "${cmake_configfile_install}")

# Create open62541Targets.cmake
install(EXPORT open62541Targets
        FILE open62541Targets.cmake
        DESTINATION "${cmake_configfile_install}"
        NAMESPACE open62541::)
export(TARGETS open62541
       NAMESPACE open62541::
       FILE ${CMAKE_CURRENT_BINARY_DIR}/open62541Targets.cmake)

# Generate and install open62541.pc
<<<<<<< HEAD
set(pkgcfglibs "-lopen62541")
foreach(lib ${open62541_LIBRARIES})
    set(pkgcfglibs "${pkgcfglibs} -l${lib}")
=======
if(UA_ENABLE_AMALGAMATION)
    set(PC_EXTRA_CFLAGS "-DUA_ENABLE_AMALGAMATION")
endif()

set(pkgcfgpubliclibs "")
foreach(lib ${open62541_PUBLIC_LIBRARIES})
    set(pkgcfgpubliclibs "${pkgcfgpubliclibs}-l${lib} ")
>>>>>>> 54019e4f
endforeach()

string(REPLACE ";" ", " pkgcfglibs "${open62541_LIBRARIES}")
configure_file(tools/open62541.pc.in ${PROJECT_BINARY_DIR}/src_generated/open62541.pc @ONLY)

if(${CMAKE_SYSTEM_NAME} STREQUAL "Linux")
    install(FILES "${PROJECT_BINARY_DIR}/src_generated/open62541.pc"
            DESTINATION ${CMAKE_INSTALL_LIBDIR}/pkgconfig)
endif()

install(DIRECTORY "tools/certs" "tools/nodeset_compiler"
        DESTINATION ${open62541_install_tools_dir}
        FILES_MATCHING
        PATTERN "*"
        PATTERN "__pycache__" EXCLUDE
        PATTERN "*.pyc" EXCLUDE
        PATTERN ".git*" EXCLUDE
        PERMISSIONS OWNER_READ OWNER_EXECUTE GROUP_READ GROUP_EXECUTE)

# Trailing slash to prevent "schema/schema" nesting
install(DIRECTORY ${UA_SCHEMA_DIR}/
        DESTINATION ${open62541_install_schema_dir}
        FILES_MATCHING
        PATTERN "*.xml"
        PATTERN "*Types.bsd"
        PATTERN "StatusCode.csv"
        PATTERN "NodeIds.csv"
        PERMISSIONS OWNER_READ GROUP_READ)

set(UA_install_tools_files "tools/generate_datatypes.py"
                           "tools/generate_nodeid_header.py"
                           "tools/generate_statuscode_descriptions.py")
install(FILES ${UA_install_tools_files} DESTINATION ${open62541_install_tools_dir}
        PERMISSIONS OWNER_READ OWNER_EXECUTE GROUP_READ GROUP_EXECUTE)

# Recreate the include folder structure from the source also in /usr/include/open62541
set(FILES_TO_INSTALL ${exported_headers} ${plugin_headers})
set(BASE_PATH_MAIN "${PROJECT_SOURCE_DIR}/include/open62541")
set(BASE_PATH_PLUGINS "${PROJECT_SOURCE_DIR}/plugins/include/open62541")
set(BASE_PATH_ARCH "${PROJECT_SOURCE_DIR}/arch")
set(BASE_PATH_GENERATED "${PROJECT_BINARY_DIR}/src_generated/open62541")
set(BASE_PATH_DEPS "${PROJECT_SOURCE_DIR}/deps")

foreach ( file ${FILES_TO_INSTALL} )
    # Construct a relative path by replacing any occurence of the absolute path
    set(full_path ${file})
    string(REPLACE ${BASE_PATH_MAIN} "" file ${file})
    string(REPLACE ${BASE_PATH_PLUGINS} "" file ${file})
    string(REPLACE ${BASE_PATH_ARCH} "" file ${file})
    string(REPLACE ${BASE_PATH_GENERATED} "" file ${file})
    string(REPLACE ${BASE_PATH_DEPS} "" file ${file})

    get_filename_component(dir ${file} DIRECTORY)

    string(FIND "${full_path}" "${BASE_PATH_DEPS}" has_base_path)
    if("${has_base_path}" EQUAL 0)
        install(FILES ${full_path} DESTINATION include${dir})
    else()
        install(FILES ${full_path} DESTINATION include/open62541${dir})
    endif()
endforeach()

##################################
# Visual Studio Solution Folders #
##################################

set_property(GLOBAL PROPERTY USE_FOLDERS ON)
set_property(GLOBAL PROPERTY PREDEFINED_TARGETS_FOLDER "_CmakePredifinedTargets")

set_target_properties(open62541 PROPERTIES FOLDER "open62541/lib")
set_target_properties(open62541-object PROPERTIES FOLDER "open62541/lib")

set_target_properties(open62541-generator-namespace PROPERTIES FOLDER "open62541/generators")
set_target_properties(open62541-generator-statuscode PROPERTIES FOLDER "open62541/generators")
set_target_properties(open62541-generator-transport PROPERTIES FOLDER "open62541/generators")
set_target_properties(open62541-generator-types PROPERTIES FOLDER "open62541/generators")
if(UA_ENABLE_NODESET_INJECTOR)
    set_target_properties(open62541-generator-nodesetinjector PROPERTIES FOLDER "open62541/generators")
    add_subdirectory(tools/nodeset_injector)
    set(UA_NODESETINJECTOR_GENERATORS ${UA_NODESETINJECTOR_GENERATORS} PARENT_SCOPE)
endif()<|MERGE_RESOLUTION|>--- conflicted
+++ resolved
@@ -1423,19 +1423,9 @@
        FILE ${CMAKE_CURRENT_BINARY_DIR}/open62541Targets.cmake)
 
 # Generate and install open62541.pc
-<<<<<<< HEAD
-set(pkgcfglibs "-lopen62541")
-foreach(lib ${open62541_LIBRARIES})
-    set(pkgcfglibs "${pkgcfglibs} -l${lib}")
-=======
-if(UA_ENABLE_AMALGAMATION)
-    set(PC_EXTRA_CFLAGS "-DUA_ENABLE_AMALGAMATION")
-endif()
-
 set(pkgcfgpubliclibs "")
 foreach(lib ${open62541_PUBLIC_LIBRARIES})
     set(pkgcfgpubliclibs "${pkgcfgpubliclibs}-l${lib} ")
->>>>>>> 54019e4f
 endforeach()
 
 string(REPLACE ";" ", " pkgcfglibs "${open62541_LIBRARIES}")
