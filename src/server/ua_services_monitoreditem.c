--- conflicted
+++ resolved
@@ -223,14 +223,6 @@
             UA_NODESTORE_RELEASE(server, node);
         }
     }
-<<<<<<< HEAD
-
-    /* Adjust to sampling interval to lie within the limits */
-    if(params->samplingInterval <= 0.0) {
-        /* A sampling interval of zero is possible and indicates that the
-         * MonitoredItem is checked for every write operation */
-        params->samplingInterval = 0.0;
-=======
         
     /* Adjust sampling interval */
     if(params->samplingInterval < 0.0) {
@@ -251,7 +243,6 @@
                 params->samplingInterval = -1.0;
             }
         }
->>>>>>> c351fe96
     } else {
         /* Adjust positive sampling interval to lie within the limits */
         UA_BOUNDEDVALUE_SETWBOUNDS(server->config.samplingIntervalLimits,
