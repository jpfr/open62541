/* This Source Code Form is subject to the terms of the Mozilla Public
 * License, v. 2.0. If a copy of the MPL was not distributed with this
 * file, You can obtain one at http://mozilla.org/MPL/2.0/. */

#include "ua_types.h"
#include "ua_server_internal.h"
#include "ua_securechannel_manager.h"
#include "ua_session_manager.h"
#include "ua_util.h"
#include "ua_services.h"
#include "ua_nodeids.h"
#include "ua_types_generated.h"
#include "ua_types_generated_handling.h"

#ifdef UA_ENABLE_GENERATE_NAMESPACE0
#include "ua_namespaceinit_generated.h"
#endif

#if defined(UA_ENABLE_MULTITHREADING) && !defined(NDEBUG)
UA_THREAD_LOCAL bool rcu_locked = false;
#endif

/**********************/
/* Namespace Handling */
/**********************/

UA_UInt16 addNamespace(UA_Server *server, const UA_String name) {
    /* Check if the namespace already exists in the server's namespace array */
    for(UA_UInt16 i = 0; i < server->namespacesSize; ++i) {
        if(UA_String_equal(&name, &server->namespaces[i]))
            return i;
    }

    /* Make the array bigger */
    UA_String *newNS = (UA_String*)UA_realloc(server->namespaces,
                                  sizeof(UA_String) * (server->namespacesSize + 1));
    if(!newNS)
        return 0;
    server->namespaces = newNS;

    /* Copy the namespace string */
    UA_StatusCode retval = UA_String_copy(&name, &server->namespaces[server->namespacesSize]);
    if(retval != UA_STATUSCODE_GOOD)
        return 0;

    /* Announce the change (otherwise, the array appears unchanged) */
    ++server->namespacesSize;
    return (UA_UInt16)(server->namespacesSize - 1);
}

UA_UInt16 UA_Server_addNamespace(UA_Server *server, const char* name) {
    /* Override const attribute to get string (dirty hack) */
    UA_String nameString;
    nameString.length = strlen(name);
    nameString.data = (UA_Byte*)(uintptr_t)name;
    return addNamespace(server, nameString);
}

#ifdef UA_ENABLE_EXTERNAL_NAMESPACES

static void
UA_ExternalNamespace_init(UA_ExternalNamespace *ens) {
    ens->index = 0;
    UA_String_init(&ens->url);
}

static void
UA_ExternalNamespace_deleteMembers(UA_ExternalNamespace *ens) {
    UA_String_deleteMembers(&ens->url);
    ens->externalNodeStore.destroy(ens->externalNodeStore.ensHandle);
}

static void
UA_Server_deleteExternalNamespaces(UA_Server *server) {
    for(UA_UInt32 i = 0; i < server->externalNamespacesSize; ++i)
        UA_ExternalNamespace_deleteMembers(&server->externalNamespaces[i]);
    if(server->externalNamespacesSize > 0) {
        UA_free(server->externalNamespaces);
        server->externalNamespaces = NULL;
        server->externalNamespacesSize = 0;
    }
}

UA_StatusCode UA_EXPORT
UA_Server_addExternalNamespace(UA_Server *server, const UA_String *url,
                               UA_ExternalNodeStore *nodeStore,
                               UA_UInt16 *assignedNamespaceIndex) {
    if(!nodeStore)
        return UA_STATUSCODE_BADARGUMENTSMISSING;

    size_t size = server->externalNamespacesSize;
    server->externalNamespaces =
        UA_realloc(server->externalNamespaces, sizeof(UA_ExternalNamespace) * (size + 1));
    server->externalNamespaces[size].externalNodeStore = *nodeStore;
    server->externalNamespaces[size].index = (UA_UInt16)server->namespacesSize;
    *assignedNamespaceIndex = (UA_UInt16)server->namespacesSize;
    UA_String_copy(url, &server->externalNamespaces[size].url);
    ++server->externalNamespacesSize;
    UA_Server_addNamespace(server, urlString);
    return UA_STATUSCODE_GOOD;
}

#endif /* UA_ENABLE_EXTERNAL_NAMESPACES*/

UA_StatusCode
UA_Server_forEachChildNodeCall(UA_Server *server, UA_NodeId parentNodeId,
                               UA_NodeIteratorCallback callback, void *handle) {
    UA_RCU_LOCK();
    const UA_Node *parent = UA_NodeStore_get(server->nodestore, &parentNodeId);
    if(!parent) {
        UA_RCU_UNLOCK();
        return UA_STATUSCODE_BADNODEIDINVALID;
    }

    /* TODO: We need to do an ugly copy of the references array since users may
     * delete references from within the callback. In single-threaded mode this
     * changes the same node we point at here. In multi-threaded mode, this
     * creates a new copy as nodes are truly immutable. */
    UA_ReferenceNode *refs = NULL;
    size_t refssize = parent->referencesSize;
    UA_StatusCode retval = UA_Array_copy(parent->references, parent->referencesSize,
                                         (void**)&refs, &UA_TYPES[UA_TYPES_REFERENCENODE]);
    if(retval != UA_STATUSCODE_GOOD) {
        UA_RCU_UNLOCK();
        return retval;
    }

    for(size_t i = parent->referencesSize; i > 0; --i) {
        UA_ReferenceNode *ref = &refs[i-1];
        retval |= callback(ref->targetId.nodeId, ref->isInverse,
                           ref->referenceTypeId, handle);
    }
    UA_RCU_UNLOCK();

    UA_Array_delete(refs, refssize, &UA_TYPES[UA_TYPES_REFERENCENODE]);
    return retval;
}

/********************/
/* Server Lifecycle */
/********************/

/* The server needs to be stopped before it can be deleted */
void UA_Server_delete(UA_Server *server) {
    // Delete the timed work
    UA_RepeatedJobsList_deleteMembers(&server->repeatedJobs);

    for (size_t i = 0; i < server->config.securityPolicies.count; ++i)
    {
        server->config.securityPolicies.policies[i].deleteMembers(&server->config.securityPolicies.policies[i]);
    }

    // Delete all internal data
    UA_SecureChannelManager_deleteMembers(&server->secureChannelManager);
    UA_SessionManager_deleteMembers(&server->sessionManager);
    UA_RCU_LOCK();
    UA_NodeStore_delete(server->nodestore);
    UA_RCU_UNLOCK();
#ifdef UA_ENABLE_EXTERNAL_NAMESPACES
    UA_Server_deleteExternalNamespaces(server);
#endif
    UA_Array_delete(server->namespaces, server->namespacesSize, &UA_TYPES[UA_TYPES_STRING]);
    UA_Array_delete(server->endpointDescriptions, server->endpointDescriptionsSize,
                    &UA_TYPES[UA_TYPES_ENDPOINTDESCRIPTION]);

#ifdef UA_ENABLE_DISCOVERY
    registeredServer_list_entry *rs, *rs_tmp;
    LIST_FOREACH_SAFE(rs, &server->registeredServers, pointers, rs_tmp) {
        LIST_REMOVE(rs, pointers);
        UA_RegisteredServer_deleteMembers(&rs->registeredServer);
        UA_free(rs);
    }
    if(server->periodicServerRegisterJob)
        UA_free(server->periodicServerRegisterJob);

# ifdef UA_ENABLE_DISCOVERY_MULTICAST
    if(server->config.applicationDescription.applicationType == UA_APPLICATIONTYPE_DISCOVERYSERVER)
        destroyMulticastDiscoveryServer(server);

    serverOnNetwork_list_entry *son, *son_tmp;
    LIST_FOREACH_SAFE(son, &server->serverOnNetwork, pointers, son_tmp) {
        LIST_REMOVE(son, pointers);
        UA_ServerOnNetwork_deleteMembers(&son->serverOnNetwork);
        if(son->pathTmp)
            UA_free(son->pathTmp);
        UA_free(son);
    }

    for(size_t i = 0; i < SERVER_ON_NETWORK_HASH_PRIME; i++) {
        serverOnNetwork_hash_entry* currHash = server->serverOnNetworkHash[i];
        while(currHash) {
            serverOnNetwork_hash_entry* nextHash = currHash->next;
            UA_free(currHash);
            currHash = nextHash;
        }
    }
# endif

#endif

#ifdef UA_ENABLE_MULTITHREADING
    pthread_cond_destroy(&server->dispatchQueue_condition);
    pthread_mutex_destroy(&server->dispatchQueue_mutex);
#endif
    UA_free(server);
}

/* Recurring cleanup. Removing unused and timed-out channels and sessions */
static void UA_Server_cleanup(UA_Server *server, void *_) {
    UA_DateTime nowMonotonic = UA_DateTime_nowMonotonic();
    UA_SessionManager_cleanupTimedOut(&server->sessionManager, nowMonotonic);
    UA_SecureChannelManager_cleanupTimedOut(&server->secureChannelManager, nowMonotonic);
#ifdef UA_ENABLE_DISCOVERY
    UA_Discovery_cleanupTimedOut(server, nowMonotonic);
#endif
}

/* Create endpoints w/o endpointurl. It is added from the networklayers at startup */
static void
<<<<<<< HEAD
addDataTypeNode(UA_Server *server, const char* name, UA_UInt32 datatypeid,
                UA_Boolean isAbstract, UA_UInt32 parent) {
    UA_DataTypeNode *datatype = UA_NodeStore_newDataTypeNode();
    copyNames((UA_Node*)datatype, name);
    datatype->nodeId.identifier.numeric = datatypeid;
    datatype->isAbstract = isAbstract;
    addNodeInternal(server, (UA_Node*)datatype,
                    UA_NODEID_NUMERIC(0, parent), nodeIdHasSubType);
}

static void
addObjectTypeNode(UA_Server *server, const char* name, UA_UInt32 objecttypeid,
                  UA_UInt32 parent, UA_UInt32 parentreference) {
    UA_ObjectTypeNode *objecttype = UA_NodeStore_newObjectTypeNode();
    copyNames((UA_Node*)objecttype, name);
    objecttype->nodeId.identifier.numeric = objecttypeid;
    addNodeInternal(server, (UA_Node*)objecttype, UA_NODEID_NUMERIC(0, parent),
                    UA_NODEID_NUMERIC(0, parentreference));
}

static UA_VariableTypeNode*
createVariableTypeNode(UA_Server *server, const char* name, UA_UInt32 variabletypeid,
                       UA_Boolean abstract) {
    UA_VariableTypeNode *variabletype = UA_NodeStore_newVariableTypeNode();
    copyNames((UA_Node*)variabletype, name);
    variabletype->nodeId.identifier.numeric = variabletypeid;
    variabletype->isAbstract = abstract;
    return variabletype;
}

#if defined(UA_ENABLE_METHODCALLS) && defined(UA_ENABLE_SUBSCRIPTIONS)
static UA_StatusCode
GetMonitoredItems(void *handle, const UA_NodeId *objectId,
                  const UA_NodeId *sessionId, void *sessionHandle,
                  size_t inputSize, const UA_Variant *input,
                  size_t outputSize, UA_Variant *output) {
    UA_UInt32 subscriptionId = *((UA_UInt32*)(input[0].data));
    UA_Session* session = methodCallSession;
    UA_Subscription* subscription = UA_Session_getSubscriptionByID(session, subscriptionId);
    if(!subscription)
        return UA_STATUSCODE_BADSUBSCRIPTIONIDINVALID;

    UA_UInt32 sizeOfOutput = 0;
    UA_MonitoredItem* monitoredItem;
    LIST_FOREACH(monitoredItem, &subscription->monitoredItems, listEntry) {
        ++sizeOfOutput;
    }
    if(sizeOfOutput==0)
        return UA_STATUSCODE_GOOD;

    UA_UInt32* clientHandles = (UA_UInt32 *)UA_Array_new(sizeOfOutput, &UA_TYPES[UA_TYPES_UINT32]);
    UA_UInt32* serverHandles = (UA_UInt32 *)UA_Array_new(sizeOfOutput, &UA_TYPES[UA_TYPES_UINT32]);
    UA_UInt32 i = 0;
    LIST_FOREACH(monitoredItem, &subscription->monitoredItems, listEntry) {
        clientHandles[i] = monitoredItem->clientHandle;
        serverHandles[i] = monitoredItem->itemId;
        ++i;
    }
    UA_Variant_setArray(&output[0], clientHandles, sizeOfOutput, &UA_TYPES[UA_TYPES_UINT32]);
    UA_Variant_setArray(&output[1], serverHandles, sizeOfOutput, &UA_TYPES[UA_TYPES_UINT32]);
    return UA_STATUSCODE_GOOD;
}
#endif

UA_Server * UA_Server_new(const UA_ServerConfig config) {
    UA_Server *server = (UA_Server *)UA_calloc(1, sizeof(UA_Server));
    if(!server)
        return NULL;

    if (config.securityPolicies.count == 0)
    {
        UA_LOG_FATAL(config.logger,
                     UA_LOGCATEGORY_SERVER,
                     "There has to be at least one supported security policy but no policies were found in config.");
        UA_free(server);
        return NULL;
    }

    server->config = config;
    server->nodestore = UA_NodeStore_new();
    LIST_INIT(&server->repeatedJobs);

#ifdef UA_ENABLE_MULTITHREADING
    rcu_init();
    cds_wfcq_init(&server->dispatchQueue_head, &server->dispatchQueue_tail);
    cds_lfs_init(&server->mainLoopJobs);
#else
    SLIST_INIT(&server->delayedCallbacks);
#endif

#ifndef UA_ENABLE_DETERMINISTIC_RNG
    UA_random_seed((UA_UInt64)UA_DateTime_now());
#endif

    /* ns0 and ns1 */
    server->namespaces = (UA_String *)UA_Array_new(2, &UA_TYPES[UA_TYPES_STRING]);
    server->namespaces[0] = UA_STRING_ALLOC("http://opcfoundation.org/UA/");
    UA_String_copy(&server->config.applicationDescription.applicationUri, &server->namespaces[1]);
    server->namespacesSize = 2;

    // TODO: Maybe make endpoints more configurable? Currently all policies are added to each network layer
    // to form an endpoints. Also message security mode is always none or signandencrypt
    /* Create endpoints w/o endpointurl. It is added from the networklayers at startup */
    server->endpointDescriptions = (UA_EndpointDescription *)UA_Array_new(
        server->config.networkLayersSize * server->config.securityPolicies.count,
        &UA_TYPES[UA_TYPES_ENDPOINTDESCRIPTION]
    );
    server->endpointDescriptionsSize = server->config.networkLayersSize * server->config.securityPolicies.count;
    for(size_t i = 0; i < server->config.networkLayersSize; ++i) {
        for (size_t j = 0; j < server->config.securityPolicies.count; ++j)
        {
            UA_EndpointDescription *endpoint = &server->endpointDescriptions[i];

            const UA_ByteString policyUriNone = {
                .data = (UA_Byte*)"http://opcfoundation.org/UA/SecurityPolicy#None",
                .length = 47
            };
            if (UA_ByteString_equal(&server->config.securityPolicies.policies[j].policyUri, &policyUriNone))
            {
                endpoint->securityMode = UA_MESSAGESECURITYMODE_NONE;
            }
            else
            {
                endpoint->securityMode = UA_MESSAGESECURITYMODE_SIGNANDENCRYPT;
            }
            UA_ByteString_copy(&server->config.securityPolicies.policies[j].policyUri, &endpoint->securityPolicyUri);
            endpoint->transportProfileUri =
                UA_STRING_ALLOC("http://opcfoundation.org/UA-Profile/Transport/uatcp-uasc-uabinary");

            size_t policies = 0;
            if (server->config.accessControl.enableAnonymousLogin)
                ++policies;
            if (server->config.accessControl.enableUsernamePasswordLogin)
                ++policies;
            endpoint->userIdentityTokensSize = policies;
            endpoint->userIdentityTokens = (UA_UserTokenPolicy *)UA_Array_new(policies, &UA_TYPES[UA_TYPES_USERTOKENPOLICY]);

            size_t currentIndex = 0;
            if (server->config.accessControl.enableAnonymousLogin) {
                UA_UserTokenPolicy_init(&endpoint->userIdentityTokens[currentIndex]);
                endpoint->userIdentityTokens[currentIndex].tokenType = UA_USERTOKENTYPE_ANONYMOUS;
                endpoint->userIdentityTokens[currentIndex].policyId = UA_STRING_ALLOC(ANONYMOUS_POLICY);
                ++currentIndex;
            }
            if (server->config.accessControl.enableUsernamePasswordLogin) {
                UA_UserTokenPolicy_init(&endpoint->userIdentityTokens[currentIndex]);
                endpoint->userIdentityTokens[currentIndex].tokenType = UA_USERTOKENTYPE_USERNAME;
                endpoint->userIdentityTokens[currentIndex].policyId = UA_STRING_ALLOC(USERNAME_POLICY);
            }
=======
addEndpointDefinitions(UA_Server *server) {
    server->endpointDescriptions =
        (UA_EndpointDescription*)UA_Array_new(server->config.networkLayersSize,
                                              &UA_TYPES[UA_TYPES_ENDPOINTDESCRIPTION]);
    server->endpointDescriptionsSize = server->config.networkLayersSize;

    for(size_t i = 0; i < server->config.networkLayersSize; ++i) {
        UA_EndpointDescription *endpoint = &server->endpointDescriptions[i];
        endpoint->securityMode = UA_MESSAGESECURITYMODE_NONE;
        endpoint->securityPolicyUri =
            UA_STRING_ALLOC("http://opcfoundation.org/UA/SecurityPolicy#None");
        endpoint->transportProfileUri =
            UA_STRING_ALLOC("http://opcfoundation.org/UA-Profile/Transport/uatcp-uasc-uabinary");

        size_t policies = 0;
        if(server->config.accessControl.enableAnonymousLogin)
            ++policies;
        if(server->config.accessControl.enableUsernamePasswordLogin)
            ++policies;
        endpoint->userIdentityTokensSize = policies;
        endpoint->userIdentityTokens =
            (UA_UserTokenPolicy*)UA_Array_new(policies, &UA_TYPES[UA_TYPES_USERTOKENPOLICY]);

        size_t currentIndex = 0;
        if(server->config.accessControl.enableAnonymousLogin) {
            UA_UserTokenPolicy_init(&endpoint->userIdentityTokens[currentIndex]);
            endpoint->userIdentityTokens[currentIndex].tokenType = UA_USERTOKENTYPE_ANONYMOUS;
            endpoint->userIdentityTokens[currentIndex].policyId = UA_STRING_ALLOC(ANONYMOUS_POLICY);
            ++currentIndex;
        }
        if(server->config.accessControl.enableUsernamePasswordLogin) {
            UA_UserTokenPolicy_init(&endpoint->userIdentityTokens[currentIndex]);
            endpoint->userIdentityTokens[currentIndex].tokenType = UA_USERTOKENTYPE_USERNAME;
            endpoint->userIdentityTokens[currentIndex].policyId = UA_STRING_ALLOC(USERNAME_POLICY);
        }
>>>>>>> d56d27f6

            /* The standard says "the HostName specified in the Server Certificate is the
               same as the HostName contained in the endpointUrl provided in the
               EndpointDescription */
            UA_String_copy(&server->config.serverCertificate, &endpoint->serverCertificate);
            UA_ApplicationDescription_copy(&server->config.applicationDescription, &endpoint->server);

            /* copy the discovery url only once the networlayer has been started */
            // UA_String_copy(&server->config.networkLayers[i].discoveryUrl, &endpoint->endpointUrl);
        }
    }
}

UA_Server *
UA_Server_new(const UA_ServerConfig config) {
    UA_Server *server = (UA_Server *)UA_calloc(1, sizeof(UA_Server));
    if(!server)
        return NULL;

    server->config = config;
    server->startTime = UA_DateTime_now();
    server->nodestore = UA_NodeStore_new();

    /* Set a seed for non-cyptographic randomness */
#ifndef UA_ENABLE_DETERMINISTIC_RNG
    UA_random_seed((UA_UInt64)UA_DateTime_now());
#endif

    /* Initialize the handling of repeated jobs */
#ifdef UA_ENABLE_MULTITHREADING
    UA_RepeatedJobsList_init(&server->repeatedJobs,
                             (UA_RepeatedJobsListProcessCallback)UA_Server_dispatchJob,
                             server);
#else
    UA_RepeatedJobsList_init(&server->repeatedJobs,
                             (UA_RepeatedJobsListProcessCallback)UA_Server_processJob,
                             server);
#endif

    /* Initialized the linked list for delayed callbacks */
#ifndef UA_ENABLE_MULTITHREADING
    SLIST_INIT(&server->delayedCallbacks);
#endif

    /* Initialized the dispatch queue for worker threads */
#ifdef UA_ENABLE_MULTITHREADING
    rcu_init();
    cds_wfcq_init(&server->dispatchQueue_head, &server->dispatchQueue_tail);
    cds_lfs_init(&server->mainLoopJobs);
#endif

    /* Create Namespaces 0 and 1 */
    server->namespaces = (UA_String *)UA_Array_new(2, &UA_TYPES[UA_TYPES_STRING]);
    server->namespaces[0] = UA_STRING_ALLOC("http://opcfoundation.org/UA/");
    UA_String_copy(&server->config.applicationDescription.applicationUri, &server->namespaces[1]);
    server->namespacesSize = 2;

    /* Create Endpoint Definitions */
    addEndpointDefinitions(server);

    /* Initialized SecureChannel and Session managers */
    UA_SecureChannelManager_init(&server->secureChannelManager, server);
    UA_SessionManager_init(&server->sessionManager, server);

    /* Add a regular job for cleanup and maintenance */
    UA_Job cleanup;
    cleanup.type = UA_JOBTYPE_METHODCALL;
    cleanup.job.methodCall.data = NULL;
    cleanup.job.methodCall.method = UA_Server_cleanup;
    UA_Server_addRepeatedJob(server, cleanup, 10000, NULL);

    /* Initialized discovery database */
#ifdef UA_ENABLE_DISCOVERY
    LIST_INIT(&server->registeredServers);
    server->registeredServersSize = 0;
    server->periodicServerRegisterJob = NULL;
    server->registerServerCallback = NULL;
    server->registerServerCallbackData = NULL;
#endif

    /* Initialize multicast discovery */
#if defined(UA_ENABLE_DISCOVERY) && defined(UA_ENABLE_DISCOVERY_MULTICAST)
    server->mdnsDaemon = NULL;
    server->mdnsSocket = 0;
    server->mdnsMainSrvAdded = UA_FALSE;
    if(server->config.applicationDescription.applicationType == UA_APPLICATIONTYPE_DISCOVERYSERVER)
        initMulticastDiscoveryServer(server);

    LIST_INIT(&server->serverOnNetwork);
    server->serverOnNetworkSize = 0;
    server->serverOnNetworkRecordIdCounter = 0;
    server->serverOnNetworkRecordIdLastReset = UA_DateTime_now();
    memset(server->serverOnNetworkHash, 0,
           sizeof(struct serverOnNetwork_hash_entry*) * SERVER_ON_NETWORK_HASH_PRIME);

    server->serverOnNetworkCallback = NULL;
    server->serverOnNetworkCallbackData = NULL;
#endif

    /* Initialize Namespace 0 */
#ifndef UA_ENABLE_GENERATE_NAMESPACE0
    UA_Server_createNS0(server);
#else
    ua_namespaceinit_generated(server);
#endif

    return server;
}

/*****************/
/* Repeated Jobs */
/*****************/

UA_StatusCode
UA_Server_addRepeatedJob(UA_Server *server, UA_Job job,
                         UA_UInt32 interval, UA_Guid *jobId) {
    return UA_RepeatedJobsList_addRepeatedJob(&server->repeatedJobs, job, interval, jobId);
}

UA_StatusCode
UA_Server_removeRepeatedJob(UA_Server *server, UA_Guid jobId) {
    return UA_RepeatedJobsList_removeRepeatedJob(&server->repeatedJobs, jobId);
}<|MERGE_RESOLUTION|>--- conflicted
+++ resolved
@@ -215,118 +215,19 @@
 #endif
 }
 
+// TODO: Maybe make endpoints more configurable? Currently all policies are added to each network layer
+// TODO: to form an endpoint. Also message security mode is always none or signandencrypt
 /* Create endpoints w/o endpointurl. It is added from the networklayers at startup */
 static void
-<<<<<<< HEAD
-addDataTypeNode(UA_Server *server, const char* name, UA_UInt32 datatypeid,
-                UA_Boolean isAbstract, UA_UInt32 parent) {
-    UA_DataTypeNode *datatype = UA_NodeStore_newDataTypeNode();
-    copyNames((UA_Node*)datatype, name);
-    datatype->nodeId.identifier.numeric = datatypeid;
-    datatype->isAbstract = isAbstract;
-    addNodeInternal(server, (UA_Node*)datatype,
-                    UA_NODEID_NUMERIC(0, parent), nodeIdHasSubType);
-}
-
-static void
-addObjectTypeNode(UA_Server *server, const char* name, UA_UInt32 objecttypeid,
-                  UA_UInt32 parent, UA_UInt32 parentreference) {
-    UA_ObjectTypeNode *objecttype = UA_NodeStore_newObjectTypeNode();
-    copyNames((UA_Node*)objecttype, name);
-    objecttype->nodeId.identifier.numeric = objecttypeid;
-    addNodeInternal(server, (UA_Node*)objecttype, UA_NODEID_NUMERIC(0, parent),
-                    UA_NODEID_NUMERIC(0, parentreference));
-}
-
-static UA_VariableTypeNode*
-createVariableTypeNode(UA_Server *server, const char* name, UA_UInt32 variabletypeid,
-                       UA_Boolean abstract) {
-    UA_VariableTypeNode *variabletype = UA_NodeStore_newVariableTypeNode();
-    copyNames((UA_Node*)variabletype, name);
-    variabletype->nodeId.identifier.numeric = variabletypeid;
-    variabletype->isAbstract = abstract;
-    return variabletype;
-}
-
-#if defined(UA_ENABLE_METHODCALLS) && defined(UA_ENABLE_SUBSCRIPTIONS)
-static UA_StatusCode
-GetMonitoredItems(void *handle, const UA_NodeId *objectId,
-                  const UA_NodeId *sessionId, void *sessionHandle,
-                  size_t inputSize, const UA_Variant *input,
-                  size_t outputSize, UA_Variant *output) {
-    UA_UInt32 subscriptionId = *((UA_UInt32*)(input[0].data));
-    UA_Session* session = methodCallSession;
-    UA_Subscription* subscription = UA_Session_getSubscriptionByID(session, subscriptionId);
-    if(!subscription)
-        return UA_STATUSCODE_BADSUBSCRIPTIONIDINVALID;
-
-    UA_UInt32 sizeOfOutput = 0;
-    UA_MonitoredItem* monitoredItem;
-    LIST_FOREACH(monitoredItem, &subscription->monitoredItems, listEntry) {
-        ++sizeOfOutput;
-    }
-    if(sizeOfOutput==0)
-        return UA_STATUSCODE_GOOD;
-
-    UA_UInt32* clientHandles = (UA_UInt32 *)UA_Array_new(sizeOfOutput, &UA_TYPES[UA_TYPES_UINT32]);
-    UA_UInt32* serverHandles = (UA_UInt32 *)UA_Array_new(sizeOfOutput, &UA_TYPES[UA_TYPES_UINT32]);
-    UA_UInt32 i = 0;
-    LIST_FOREACH(monitoredItem, &subscription->monitoredItems, listEntry) {
-        clientHandles[i] = monitoredItem->clientHandle;
-        serverHandles[i] = monitoredItem->itemId;
-        ++i;
-    }
-    UA_Variant_setArray(&output[0], clientHandles, sizeOfOutput, &UA_TYPES[UA_TYPES_UINT32]);
-    UA_Variant_setArray(&output[1], serverHandles, sizeOfOutput, &UA_TYPES[UA_TYPES_UINT32]);
-    return UA_STATUSCODE_GOOD;
-}
-#endif
-
-UA_Server * UA_Server_new(const UA_ServerConfig config) {
-    UA_Server *server = (UA_Server *)UA_calloc(1, sizeof(UA_Server));
-    if(!server)
-        return NULL;
-
-    if (config.securityPolicies.count == 0)
-    {
-        UA_LOG_FATAL(config.logger,
-                     UA_LOGCATEGORY_SERVER,
-                     "There has to be at least one supported security policy but no policies were found in config.");
-        UA_free(server);
-        return NULL;
-    }
-
-    server->config = config;
-    server->nodestore = UA_NodeStore_new();
-    LIST_INIT(&server->repeatedJobs);
-
-#ifdef UA_ENABLE_MULTITHREADING
-    rcu_init();
-    cds_wfcq_init(&server->dispatchQueue_head, &server->dispatchQueue_tail);
-    cds_lfs_init(&server->mainLoopJobs);
-#else
-    SLIST_INIT(&server->delayedCallbacks);
-#endif
-
-#ifndef UA_ENABLE_DETERMINISTIC_RNG
-    UA_random_seed((UA_UInt64)UA_DateTime_now());
-#endif
-
-    /* ns0 and ns1 */
-    server->namespaces = (UA_String *)UA_Array_new(2, &UA_TYPES[UA_TYPES_STRING]);
-    server->namespaces[0] = UA_STRING_ALLOC("http://opcfoundation.org/UA/");
-    UA_String_copy(&server->config.applicationDescription.applicationUri, &server->namespaces[1]);
-    server->namespacesSize = 2;
-
-    // TODO: Maybe make endpoints more configurable? Currently all policies are added to each network layer
-    // to form an endpoints. Also message security mode is always none or signandencrypt
-    /* Create endpoints w/o endpointurl. It is added from the networklayers at startup */
+addEndpointDefinitions(UA_Server* server)
+{
     server->endpointDescriptions = (UA_EndpointDescription *)UA_Array_new(
         server->config.networkLayersSize * server->config.securityPolicies.count,
         &UA_TYPES[UA_TYPES_ENDPOINTDESCRIPTION]
     );
     server->endpointDescriptionsSize = server->config.networkLayersSize * server->config.securityPolicies.count;
-    for(size_t i = 0; i < server->config.networkLayersSize; ++i) {
+    for (size_t i = 0; i < server->config.networkLayersSize; ++i)
+    {
         for (size_t j = 0; j < server->config.securityPolicies.count; ++j)
         {
             UA_EndpointDescription *endpoint = &server->endpointDescriptions[i];
@@ -356,54 +257,19 @@
             endpoint->userIdentityTokens = (UA_UserTokenPolicy *)UA_Array_new(policies, &UA_TYPES[UA_TYPES_USERTOKENPOLICY]);
 
             size_t currentIndex = 0;
-            if (server->config.accessControl.enableAnonymousLogin) {
+            if (server->config.accessControl.enableAnonymousLogin)
+            {
                 UA_UserTokenPolicy_init(&endpoint->userIdentityTokens[currentIndex]);
                 endpoint->userIdentityTokens[currentIndex].tokenType = UA_USERTOKENTYPE_ANONYMOUS;
                 endpoint->userIdentityTokens[currentIndex].policyId = UA_STRING_ALLOC(ANONYMOUS_POLICY);
                 ++currentIndex;
             }
-            if (server->config.accessControl.enableUsernamePasswordLogin) {
+            if (server->config.accessControl.enableUsernamePasswordLogin)
+            {
                 UA_UserTokenPolicy_init(&endpoint->userIdentityTokens[currentIndex]);
                 endpoint->userIdentityTokens[currentIndex].tokenType = UA_USERTOKENTYPE_USERNAME;
                 endpoint->userIdentityTokens[currentIndex].policyId = UA_STRING_ALLOC(USERNAME_POLICY);
             }
-=======
-addEndpointDefinitions(UA_Server *server) {
-    server->endpointDescriptions =
-        (UA_EndpointDescription*)UA_Array_new(server->config.networkLayersSize,
-                                              &UA_TYPES[UA_TYPES_ENDPOINTDESCRIPTION]);
-    server->endpointDescriptionsSize = server->config.networkLayersSize;
-
-    for(size_t i = 0; i < server->config.networkLayersSize; ++i) {
-        UA_EndpointDescription *endpoint = &server->endpointDescriptions[i];
-        endpoint->securityMode = UA_MESSAGESECURITYMODE_NONE;
-        endpoint->securityPolicyUri =
-            UA_STRING_ALLOC("http://opcfoundation.org/UA/SecurityPolicy#None");
-        endpoint->transportProfileUri =
-            UA_STRING_ALLOC("http://opcfoundation.org/UA-Profile/Transport/uatcp-uasc-uabinary");
-
-        size_t policies = 0;
-        if(server->config.accessControl.enableAnonymousLogin)
-            ++policies;
-        if(server->config.accessControl.enableUsernamePasswordLogin)
-            ++policies;
-        endpoint->userIdentityTokensSize = policies;
-        endpoint->userIdentityTokens =
-            (UA_UserTokenPolicy*)UA_Array_new(policies, &UA_TYPES[UA_TYPES_USERTOKENPOLICY]);
-
-        size_t currentIndex = 0;
-        if(server->config.accessControl.enableAnonymousLogin) {
-            UA_UserTokenPolicy_init(&endpoint->userIdentityTokens[currentIndex]);
-            endpoint->userIdentityTokens[currentIndex].tokenType = UA_USERTOKENTYPE_ANONYMOUS;
-            endpoint->userIdentityTokens[currentIndex].policyId = UA_STRING_ALLOC(ANONYMOUS_POLICY);
-            ++currentIndex;
-        }
-        if(server->config.accessControl.enableUsernamePasswordLogin) {
-            UA_UserTokenPolicy_init(&endpoint->userIdentityTokens[currentIndex]);
-            endpoint->userIdentityTokens[currentIndex].tokenType = UA_USERTOKENTYPE_USERNAME;
-            endpoint->userIdentityTokens[currentIndex].policyId = UA_STRING_ALLOC(USERNAME_POLICY);
-        }
->>>>>>> d56d27f6
 
             /* The standard says "the HostName specified in the Server Certificate is the
                same as the HostName contained in the endpointUrl provided in the
@@ -422,6 +288,15 @@
     UA_Server *server = (UA_Server *)UA_calloc(1, sizeof(UA_Server));
     if(!server)
         return NULL;
+
+    if (config.securityPolicies.count == 0)
+    {
+        UA_LOG_FATAL(config.logger,
+                     UA_LOGCATEGORY_SERVER,
+                     "There has to be at least one supported security policy but no policies were found in config.");
+        UA_free(server);
+        return NULL;
+    }
 
     server->config = config;
     server->startTime = UA_DateTime_now();
