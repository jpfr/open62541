
/* This Source Code Form is subject to the terms of the Mozilla Public
 * License, v. 2.0. If a copy of the MPL was not distributed with this
 * file, You can obtain one at http://mozilla.org/MPL/2.0/. 
 *
 *    Copyright 2014-2018 (c) Fraunhofer IOSB (Author: Julius Pfrommer)
 *    Copyright 2014-2017 (c) Florian Palm
 *    Copyright 2015-2016 (c) Sten Grüner
 *    Copyright 2015-2016 (c) Chris Iatrou
 *    Copyright 2015 (c) LEvertz
 *    Copyright 2015-2016 (c) Oleksiy Vasylyev
 *    Copyright 2016 (c) Julian Grothoff
 *    Copyright 2016-2017 (c) Stefan Profanter, fortiss GmbH
 *    Copyright 2016 (c) Lorenz Haas
 *    Copyright 2017 (c) frax2222
 *    Copyright 2017 (c) Mark Giraud, Fraunhofer IOSB
 *    Copyright 2018 (c) Hilscher Gesellschaft für Systemautomation mbH (Author: Martin Lang)
 */

#include "ua_types.h"
#include "ua_server_internal.h"

<<<<<<< HEAD
#ifdef UA_ENABLE_GENERATE_NAMESPACE0
#include "ua_namespaceinit_generated.h"
#endif
#ifdef UA_ENABLE_PUBSUB_INFORMATIONMODEL
#include "ua_pubsub_ns0.h"
#endif

#ifdef UA_ENABLE_SUBSCRIPTIONS
#include "ua_subscription.h"
#endif

=======
>>>>>>> b8b9d398
/**********************/
/* Namespace Handling */
/**********************/

UA_UInt16 addNamespace(UA_Server *server, const UA_String name) {
    /* Check if the namespace already exists in the server's namespace array */
    for(UA_UInt16 i = 0; i < server->namespacesSize; ++i) {
        if(UA_String_equal(&name, &server->namespaces[i]))
            return i;
    }

    /* Make the array bigger */
    UA_String *newNS = (UA_String*)UA_realloc(server->namespaces,
                                              sizeof(UA_String) * (server->namespacesSize + 1));
    if(!newNS)
        return 0;
    server->namespaces = newNS;

    /* Copy the namespace string */
    UA_StatusCode retval = UA_String_copy(&name, &server->namespaces[server->namespacesSize]);
    if(retval != UA_STATUSCODE_GOOD)
        return 0;

    /* Announce the change (otherwise, the array appears unchanged) */
    ++server->namespacesSize;
    return (UA_UInt16)(server->namespacesSize - 1);
}

UA_UInt16 UA_Server_addNamespace(UA_Server *server, const char* name) {
    /* Override const attribute to get string (dirty hack) */
    UA_String nameString;
    nameString.length = strlen(name);
    nameString.data = (UA_Byte*)(uintptr_t)name;
    return addNamespace(server, nameString);
}

UA_StatusCode 
UA_Server_getNamespaceByName(UA_Server *server, const UA_String namespaceUri,
                             size_t* foundIndex) {
  for(size_t idx = 0; idx < server->namespacesSize; idx++)
  {
    if(UA_String_equal(&server->namespaces[idx], &namespaceUri) == true)
    {
      (*foundIndex) = idx;
      return UA_STATUSCODE_GOOD;
    }
  }

  return UA_STATUSCODE_BADNOTFOUND;
}

UA_StatusCode
UA_Server_forEachChildNodeCall(UA_Server *server, UA_NodeId parentNodeId,
                               UA_NodeIteratorCallback callback, void *handle) {
    const UA_Node *parent =
        server->config.nodestore.getNode(server->config.nodestore.context,
                                         &parentNodeId);
    if(!parent)
        return UA_STATUSCODE_BADNODEIDINVALID;

    /* TODO: We need to do an ugly copy of the references array since users may
     * delete references from within the callback. In single-threaded mode this
     * changes the same node we point at here. In multi-threaded mode, this
     * creates a new copy as nodes are truly immutable.
     * The callback could remove a node via the regular public API.
     * This can remove a member of the nodes-array we iterate over...
     * */
    UA_Node *parentCopy = UA_Node_copy_alloc(parent);
    if(!parentCopy) {
        server->config.nodestore.releaseNode(server->config.nodestore.context, parent);
        return UA_STATUSCODE_BADUNEXPECTEDERROR;
    }

    UA_StatusCode retval = UA_STATUSCODE_GOOD;
    for(size_t i = parentCopy->referencesSize; i > 0; --i) {
        UA_NodeReferenceKind *ref = &parentCopy->references[i - 1];
        for(size_t j = 0; j<ref->targetIdsSize; j++)
            retval |= callback(ref->targetIds[j].nodeId, ref->isInverse,
                               ref->referenceTypeId, handle);
    }
    UA_Node_deleteMembers(parentCopy);
    UA_free(parentCopy);

    server->config.nodestore.releaseNode(server->config.nodestore.context, parent);
    return retval;
}

/********************/
/* Server Lifecycle */
/********************/

/* The server needs to be stopped before it can be deleted */
void UA_Server_delete(UA_Server *server) {
    /* Delete all internal data */
    UA_SecureChannelManager_deleteMembers(&server->secureChannelManager);
    UA_SessionManager_deleteMembers(&server->sessionManager);
    UA_Array_delete(server->namespaces, server->namespacesSize, &UA_TYPES[UA_TYPES_STRING]);

#ifdef UA_ENABLE_SUBSCRIPTIONS
    UA_MonitoredItem *mon, *mon_tmp;
    LIST_FOREACH_SAFE(mon, &server->localMonitoredItems, listEntry, mon_tmp) {
        LIST_REMOVE(mon, listEntry);
        UA_MonitoredItem_delete(server, mon);
    }
#endif

#ifdef UA_ENABLE_PUBSUB
    UA_PubSubManager_delete(server, &server->pubSubManager);
#endif

#ifdef UA_ENABLE_DISCOVERY
    registeredServer_list_entry *rs, *rs_tmp;
    LIST_FOREACH_SAFE(rs, &server->registeredServers, pointers, rs_tmp) {
        LIST_REMOVE(rs, pointers);
        UA_RegisteredServer_deleteMembers(&rs->registeredServer);
        UA_free(rs);
    }
    periodicServerRegisterCallback_entry *ps, *ps_tmp;
    LIST_FOREACH_SAFE(ps, &server->periodicServerRegisterCallbacks, pointers, ps_tmp) {
        LIST_REMOVE(ps, pointers);
        UA_free(ps->callback);
        UA_free(ps);
    }

# ifdef UA_ENABLE_DISCOVERY_MULTICAST
    if(server->config.applicationDescription.applicationType == UA_APPLICATIONTYPE_DISCOVERYSERVER)
        destroyMulticastDiscoveryServer(server);

    serverOnNetwork_list_entry *son, *son_tmp;
    LIST_FOREACH_SAFE(son, &server->serverOnNetwork, pointers, son_tmp) {
        LIST_REMOVE(son, pointers);
        UA_ServerOnNetwork_deleteMembers(&son->serverOnNetwork);
        if(son->pathTmp)
            UA_free(son->pathTmp);
        UA_free(son);
    }

    for(size_t i = 0; i < SERVER_ON_NETWORK_HASH_PRIME; i++) {
        serverOnNetwork_hash_entry* currHash = server->serverOnNetworkHash[i];
        while(currHash) {
            serverOnNetwork_hash_entry* nextHash = currHash->next;
            UA_free(currHash);
            currHash = nextHash;
        }
    }
# endif

#endif

#ifdef UA_ENABLE_MULTITHREADING
    /* Process new delayed callbacks from the cleanup */
    UA_Server_cleanupDispatchQueue(server);
    pthread_mutex_destroy(&server->dispatchQueue_accessMutex);
    pthread_cond_destroy(&server->dispatchQueue_condition);
    pthread_mutex_destroy(&server->dispatchQueue_conditionMutex);
#else
    /* Process new delayed callbacks from the cleanup */
    UA_Server_cleanupDelayedCallbacks(server);
#endif

    /* Delete the timed work */
    UA_Timer_deleteMembers(&server->timer);

    /* Delete the server itself */
    UA_free(server);
}

/* Recurring cleanup. Removing unused and timed-out channels and sessions */
static void
UA_Server_cleanup(UA_Server *server, void *_) {
    UA_DateTime nowMonotonic = UA_DateTime_nowMonotonic();
    UA_SessionManager_cleanupTimedOut(&server->sessionManager, nowMonotonic);
    UA_SecureChannelManager_cleanupTimedOut(&server->secureChannelManager, nowMonotonic);
#ifdef UA_ENABLE_DISCOVERY
    UA_Discovery_cleanupTimedOut(server, nowMonotonic);
#endif
}

/********************/
/* Server Lifecycle */
/********************/

UA_Server *
UA_Server_new(const UA_ServerConfig *config) {
    /* A config is required */
    if(!config)
        return NULL;

    /* At least one endpoint has to be configured */
    if(config->endpointsSize == 0) {
        UA_LOG_FATAL(config->logger, UA_LOGCATEGORY_SERVER,
                     "There has to be at least one endpoint.");
        return NULL;
    }

    /* Allocate the server */
    UA_Server *server = (UA_Server *)UA_calloc(1, sizeof(UA_Server));
    if(!server)
        return NULL;

    /* Set the config */
    server->config = *config;

    /* Init start time to zero, the actual start time will be sampled in
     * UA_Server_run_startup() */
    server->startTime = 0;

    /* Set a seed for non-cyptographic randomness */
#ifndef UA_ENABLE_DETERMINISTIC_RNG
    UA_random_seed((UA_UInt64)UA_DateTime_now());
#endif

    /* Initialize the handling of repeated callbacks */
    UA_Timer_init(&server->timer);

    /* Initialized the linked list for delayed callbacks */
#ifndef UA_ENABLE_MULTITHREADING
    SLIST_INIT(&server->delayedCallbacks);
#endif

    /* Initialized the dispatch queue for worker threads */
#ifdef UA_ENABLE_MULTITHREADING
    SIMPLEQ_INIT(&server->dispatchQueue);
#endif

    /* Create Namespaces 0 and 1 */
    server->namespaces = (UA_String *)UA_Array_new(2, &UA_TYPES[UA_TYPES_STRING]);
    server->namespaces[0] = UA_STRING_ALLOC("http://opcfoundation.org/UA/");
    UA_String_copy(&server->config.applicationDescription.applicationUri, &server->namespaces[1]);
    server->namespacesSize = 2;

    /* Initialized SecureChannel and Session managers */
    UA_SecureChannelManager_init(&server->secureChannelManager, server);
    UA_SessionManager_init(&server->sessionManager, server);

    /* Add a regular callback for cleanup and maintenance */
    UA_Server_addRepeatedCallback(server, (UA_ServerCallback)UA_Server_cleanup, NULL,
                                  10000, NULL);

    /* Initialized discovery database */
#ifdef UA_ENABLE_DISCOVERY
    LIST_INIT(&server->registeredServers);
    server->registeredServersSize = 0;
    LIST_INIT(&server->periodicServerRegisterCallbacks);
    server->registerServerCallback = NULL;
    server->registerServerCallbackData = NULL;
#endif

    /* Initialize multicast discovery */
#if defined(UA_ENABLE_DISCOVERY) && defined(UA_ENABLE_DISCOVERY_MULTICAST)
    server->mdnsDaemon = NULL;
#ifdef _WIN32
    server->mdnsSocket = INVALID_SOCKET;
#else
    server->mdnsSocket = -1;
#endif
    server->mdnsMainSrvAdded = UA_FALSE;
    if(server->config.applicationDescription.applicationType == UA_APPLICATIONTYPE_DISCOVERYSERVER)
        initMulticastDiscoveryServer(server);

    LIST_INIT(&server->serverOnNetwork);
    server->serverOnNetworkSize = 0;
    server->serverOnNetworkRecordIdCounter = 0;
    server->serverOnNetworkRecordIdLastReset = UA_DateTime_now();
    memset(server->serverOnNetworkHash, 0,
           sizeof(struct serverOnNetwork_hash_entry*) * SERVER_ON_NETWORK_HASH_PRIME);

    server->serverOnNetworkCallback = NULL;
    server->serverOnNetworkCallbackData = NULL;
#endif

    /* Initialize namespace 0*/
    UA_StatusCode retVal = UA_Server_initNS0(server);
    if(retVal != UA_STATUSCODE_GOOD) {
        UA_LOG_ERROR(config->logger, UA_LOGCATEGORY_SERVER,
                     "Namespace 0 could not be bootstrapped with error %s. "
                     "Shutting down the server.",
                     UA_StatusCode_name(retVal));
        UA_Server_delete(server);
        return NULL;
    }
    /* Build PubSub information model */
#ifdef UA_ENABLE_PUBSUB_INFORMATIONMODEL
    UA_Server_initPubSubNS0(server);
#endif

    return server;
}

/*****************/
/* Repeated Jobs */
/*****************/

UA_StatusCode
UA_Server_addRepeatedCallback(UA_Server *server, UA_ServerCallback callback,
                              void *data, UA_UInt32 interval,
                              UA_UInt64 *callbackId) {
    return UA_Timer_addRepeatedCallback(&server->timer, (UA_TimerCallback)callback,
                                        data, interval, callbackId);
}

UA_StatusCode
UA_Server_changeRepeatedCallbackInterval(UA_Server *server, UA_UInt64 callbackId,
                                         UA_UInt32 interval) {
    return UA_Timer_changeRepeatedCallbackInterval(&server->timer, callbackId, interval);
}

UA_StatusCode
UA_Server_removeRepeatedCallback(UA_Server *server, UA_UInt64 callbackId) {
    return UA_Timer_removeRepeatedCallback(&server->timer, callbackId);
}<|MERGE_RESOLUTION|>--- conflicted
+++ resolved
@@ -20,10 +20,6 @@
 #include "ua_types.h"
 #include "ua_server_internal.h"
 
-<<<<<<< HEAD
-#ifdef UA_ENABLE_GENERATE_NAMESPACE0
-#include "ua_namespaceinit_generated.h"
-#endif
 #ifdef UA_ENABLE_PUBSUB_INFORMATIONMODEL
 #include "ua_pubsub_ns0.h"
 #endif
@@ -32,8 +28,6 @@
 #include "ua_subscription.h"
 #endif
 
-=======
->>>>>>> b8b9d398
 /**********************/
 /* Namespace Handling */
 /**********************/
@@ -70,7 +64,7 @@
     return addNamespace(server, nameString);
 }
 
-UA_StatusCode 
+UA_StatusCode
 UA_Server_getNamespaceByName(UA_Server *server, const UA_String namespaceUri,
                              size_t* foundIndex) {
   for(size_t idx = 0; idx < server->namespacesSize; idx++)
