--- conflicted
+++ resolved
@@ -135,17 +135,6 @@
 /* Timed Work */
 /**************/
 
-<<<<<<< HEAD
-struct TimedWork {
-    LIST_ENTRY(TimedWork) pointers;
-    UA_DateTime nextTime;
-    UA_UInt32 interval; ///> in ms resolution, 0 means no repetition
-    size_t workSize;
-    struct {
-        UA_WorkItem work;
-        UA_Guid workId;
-    } work[];
-=======
 /**
  * The TimedWork structure contains an array of workitems that are either executed at the same time
  * or in the same repetition inverval. The linked list is sorted, so we can stop traversing when the
@@ -158,63 +147,12 @@
     size_t workSize;
     UA_WorkItem *work;
     UA_Guid workIds[];
->>>>>>> 0aaf46d6
 };
 
 /* Traverse the list until there is a TimedWork to which the item can be added or we reached the
    end. The item is copied into the TimedWork and not freed by this function. The interval is in
    100ns resolution */
 static UA_StatusCode addTimedWork(UA_Server *server, const UA_WorkItem *item, UA_DateTime firstTime,
-<<<<<<< HEAD
-                                  UA_UInt32 repetitionInterval, UA_Guid *resultWorkGuid) {
-    struct TimedWork *lastTw = UA_NULL, *matchingTw = UA_NULL;
-
-    /* search for matching entry */
-    if(repetitionInterval == 0) {
-        LIST_FOREACH(lastTw, &server->timedWork, pointers) {
-            if(lastTw->nextTime == firstTime) {
-                if(lastTw->nextTime == firstTime)
-                    matchingTw = lastTw;
-                break;
-            }
-        }
-    } else {
-        LIST_FOREACH(matchingTw, &server->timedWork, pointers) {
-            if(repetitionInterval == matchingTw->interval)
-                break;
-        }
-    }
-    
-    struct TimedWork *newWork;
-    if(matchingTw) {
-        /* append to matching entry */
-        newWork = UA_realloc(matchingTw, sizeof(struct TimedWork) + (sizeof(UA_WorkItem)*matchingTw->workSize + 1));
-        if(!newWork)
-            return UA_STATUSCODE_BADOUTOFMEMORY;
-        if(newWork->pointers.le_next)
-            newWork->pointers.le_next->pointers.le_prev = &newWork->pointers.le_next;
-        if(newWork->pointers.le_prev)
-            *newWork->pointers.le_prev = newWork;
-    } else {
-        /* create a new entry */
-        newWork = UA_malloc(sizeof(struct TimedWork) + sizeof(UA_WorkItem));
-        if(!newWork)
-            return UA_STATUSCODE_BADOUTOFMEMORY;
-        newWork->workSize = 0;
-        newWork->nextTime = firstTime;
-        newWork->interval = repetitionInterval;
-        if(lastTw)
-            LIST_INSERT_AFTER(lastTw, newWork, pointers);
-        else
-            LIST_INSERT_HEAD(&server->timedWork, newWork, pointers);
-    }
-    newWork->work[newWork->workSize].work = *item;
-    if(resultWorkGuid) {
-        newWork->work[newWork->workSize].workId = UA_Guid_random(&server->random_seed);
-        *resultWorkGuid = newWork->work[matchingTw->workSize - 1].workId;
-    }
-    newWork->workSize++;
-=======
                                   UA_UInt32 interval, UA_Guid *resultWorkGuid) {
     struct TimedWork *matchingTw = UA_NULL; // add the item here
     struct TimedWork *lastTw = UA_NULL; // if there is no matchingTw, add a new TimedWork after this entry
@@ -286,7 +224,6 @@
         matchingTw->workIds[matchingTw->workSize] = UA_Guid_random(&server->random_seed);
         *resultWorkGuid = matchingTw->workIds[matchingTw->workSize];
     }
->>>>>>> 0aaf46d6
     return UA_STATUSCODE_GOOD;
 }
 
@@ -297,11 +234,7 @@
 
 UA_StatusCode UA_Server_addRepeatedWorkItem(UA_Server *server, const UA_WorkItem *work, UA_UInt32 interval,
                                             UA_Guid *resultWorkGuid) {
-<<<<<<< HEAD
-    return addTimedWork(server, work, UA_DateTime_now() + interval * 1000, interval * 1000, resultWorkGuid);
-=======
     return addTimedWork(server, work, UA_DateTime_now() + interval * 10000, interval * 10000, resultWorkGuid);
->>>>>>> 0aaf46d6
 }
 
 /** Dispatches timed work, returns the timeout until the next timed work in ms */
@@ -322,20 +255,11 @@
             UA_WorkItem *workCopy = (UA_WorkItem *) UA_malloc(sizeof(UA_WorkItem) * tw->workSize);
             UA_memcpy(workCopy, tw->work, sizeof(UA_WorkItem) * tw->workSize);
             dispatchWork(server, tw->workSize, workCopy); // frees the work pointer
-<<<<<<< HEAD
-            tw->time += tw->repetitionInterval;
-
-            struct TimedWork *prevTw = tw; // after which tw do we insert?
-            while(UA_TRUE) {
-                struct TimedWork *n = LIST_NEXT(prevTw, pointers);
-                if(!n || n->time > tw->time)
-=======
             tw->nextTime += tw->interval;
             struct TimedWork *prevTw = tw; // after which tw do we insert?
             while(UA_TRUE) {
                 struct TimedWork *n = LIST_NEXT(prevTw, pointers);
                 if(!n || n->nextTime > tw->nextTime)
->>>>>>> 0aaf46d6
                     break;
                 prevTw = n;
             }
@@ -350,13 +274,6 @@
         }
 #else
         // 1) Process the work since it is past its due date
-<<<<<<< HEAD
-        processWork(server, (UA_WorkItem *) tw->work, tw->workSize); // does not free the work
-
-        // 2) If the work is repeated, add it back into the list. Otherwise remove it.
-        if(tw->interval > 0) {
-            tw->nextTime += tw->interval * 10;
-=======
         processWork(server, tw->work, tw->workSize); // does not free the work ptr
 
         // 2) If the work is repeated, add it back into the list. Otherwise remove it.
@@ -364,7 +281,6 @@
             tw->nextTime += tw->interval;
             if(tw->nextTime < current)
                 tw->nextTime = current;
->>>>>>> 0aaf46d6
             struct TimedWork *prevTw = tw;
             while(UA_TRUE) {
                 struct TimedWork *n = LIST_NEXT(prevTw, pointers);
@@ -378,10 +294,7 @@
             }
         } else {
             LIST_REMOVE(tw, pointers);
-<<<<<<< HEAD
-=======
             UA_free(tw->work);
->>>>>>> 0aaf46d6
             UA_free(tw);
         }
 #endif
@@ -391,11 +304,7 @@
     struct TimedWork *first = LIST_FIRST(&server->timedWork);
     UA_UInt16 timeout = MAXTIMEOUT;
     if(first) {
-<<<<<<< HEAD
-        timeout = (first->nextTime - current)/10000;
-=======
         timeout = (first->nextTime - current)/10;
->>>>>>> 0aaf46d6
         if(timeout > MAXTIMEOUT)
             return MAXTIMEOUT;
     }
@@ -409,10 +318,7 @@
         current = next;
         next = LIST_NEXT(current, pointers);
         LIST_REMOVE(current, pointers);
-<<<<<<< HEAD
-=======
         UA_free(current->work);
->>>>>>> 0aaf46d6
         UA_free(current);
     }
 }
@@ -433,11 +339,7 @@
 };
 
 // Dispatched as a methodcall-WorkItem when the delayedwork is added
-<<<<<<< HEAD
-static void getCounters(UA_Server *server, DelayedWork *delayed) {
-=======
 static void getCounters(UA_Server *server, struct DelayedWork *delayed) {
->>>>>>> 0aaf46d6
     UA_UInt32 *counters = UA_malloc(server->nThreads * sizeof(UA_UInt32));
     for(UA_UInt16 i = 0;i<server->nThreads;i++)
         counters[i] = *server->workerCounters[i];
@@ -450,11 +352,7 @@
 static void addDelayedWork(UA_Server *server, UA_WorkItem work) {
     struct DelayedWork *dw = server->delayedWork;
     if(!dw || dw->workItemsCount >= DELAYEDWORKSIZE) {
-<<<<<<< HEAD
-        struct DelayedWork *newwork = UA_malloc(sizeof(DelayedWork));
-=======
         struct DelayedWork *newwork = UA_malloc(sizeof(struct DelayedWork));
->>>>>>> 0aaf46d6
         newwork->workItems = UA_malloc(sizeof(UA_WorkItem)*DELAYEDWORKSIZE);
         newwork->workItemsCount = 0;
         newwork->workerCounters = UA_NULL;
@@ -559,35 +457,11 @@
     UA_Server_addRepeatedWorkItem(server, &processDelayed, 10000000, UA_NULL);
 #endif
 
-<<<<<<< HEAD
     // 2) Start the networklayers
     for(size_t i = 0; i <server->networkLayersSize; i++)
         server->networkLayers[i].start(server->networkLayers[i].nlHandle, &server->logger);
 
-    //3) The loop
-    while(1) {
-        // 3.1) Process timed work
-        UA_UInt16 timeout = processTimedWork(server);
-
-        // 3.2) Get work from the networklayer and dispatch it
-        for(size_t i = 0; i < server->networkLayersSize; i++) {
-            UA_ServerNetworkLayer *nl = &server->networkLayers[i];
-            UA_WorkItem *work;
-            UA_Int32 workSize;
-            if(*running) {
-            	if(i == server->networkLayersSize-1)
-            		workSize = nl->getWork(nl->nlHandle, &work, timeout);
-            	else
-            		workSize = nl->getWork(nl->nlHandle, &work, 0);
-            } else {
-                workSize = server->networkLayers[i].stop(nl->nlHandle, &work);
-            }
-=======
-// 2) Start the networklayers
-for(size_t i = 0; i <server->networkLayersSize; i++)
-    server->networkLayers[i].start(server->networkLayers[i].nlHandle, &server->logger);
-
-return UA_STATUSCODE_GOOD;
+    return UA_STATUSCODE_GOOD;
 }
 
 UA_StatusCode UA_Server_run_getAndProcessWork(UA_Server *server, UA_Boolean *running){
@@ -607,7 +481,6 @@
         } else {
             workSize = server->networkLayers[i].stop(nl->nlHandle, &work);
         }
->>>>>>> 0aaf46d6
 
 #ifdef UA_MULTITHREADING
 // Filter out delayed work
