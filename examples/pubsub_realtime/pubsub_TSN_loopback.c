/* This work is licensed under a Creative Commons CCZero 1.0 Universal License.
 * See http://creativecommons.org/publicdomain/zero/1.0/ for more information. */

/**
 * .. _pubsub-tsn-loopback:
 *
 * Realtime Loopback Example
 * -------------------------
 *
 * This tutorial shows publishing and subscribing information in Realtime. This
 * example has both Publisher and Subscriber(used as threads, running in same
 * core), the Subscriber thread subscribes to the counterdata published by the
 * Publisher thread of pubsub_TSN_publisher.c example. The subscribed
 * counterdata is again published, which is subscribed by the Subscriber thread
 * of pubsub_TSN_publisher.c example. Thus a round-trip of counterdata is
 * achieved. The flow of this communication and the trace points are given in
 * the diagram below.
 *
 * Another thread called the UserApplication thread is also used in the example,
 * which serves the functionality of the Control loop. In this example,
 * UserApplication threads increments the counterData, which is published by the
 * Publisher thread and also reads the subscribed data from the Information
 * Model and writes the updated counterdata into distinct csv files during each
 * cycle. Buffered Network Message will be used for publishing and subscribing
 * in the RT path. Further, DataSetField will be accessed via direct pointer
 * access between the user interface and the Information Model.
 *
 * Another additional feature called the Blocking Socket is employed in the
 * Subscriber thread. This feature is optional and can be enabled or disabled
 * when running application by using command line argument
 * "-enableBlockingSocket". When using Blocking Socket, the Subscriber thread
 * remains in "blocking mode" until a message is received from every wake up
 * time of the thread. In other words, the timeout is overwritten and the thread
 * continuously waits for the message from every wake up time of the thread.
 * Once the message is received, the Subscriber thread updates the value in the
 * Information Model, sleeps up to wake up time and again waits for the next
 * message. This process is repeated until the application is terminated.
 *
 * To ensure realtime capabilities, Publisher uses ETF(Earliest Tx-time First)
 * to publish information at the calculated tranmission time over Ethernet.
 * Subscriber can be used with or without XDP(Xpress Data Processing) over
 * Ethernet
 *
 * Run step of the example is as mentioned below:
 *
 * ./bin/examples/pubsub_TSN_loopback -interface <interface>
 *
 * For more options, run ./bin/examples/pubsub_TSN_loopback -help
 */

/*  Trace point setup
 *
 *             +--------------+                  +----------------+
 *          T1 | OPCUA PubSub |  T8           T5 | OPCUA loopback |  T4
 *          |  |  Application |  ^            |  |  Application   |  ^
 *          |  +--------------+  |            |  +----------------+  |
 *   User   |  |              |  |            |  |                |  |
 *   Space  |  |              |  |            |  |                |  |
 *          |  |              |  |            |  |                |  |
 *  -----------|--------------|------------------|----------------|--------
 *          |  |    Node 1    |  |            |  |     Node 2     |  |
 *   Kernel |  |              |  |            |  |                |  |
 *   Space  |  |              |  |            |  |                |  |
 *          |  |              |  |            |  |                |  |
 *          v  +--------------+  |            v  +----------------+  |
 *          T2 |  TX tcpdump  |  T7<----------T6 |   RX tcpdump   |  T3
 *          |  +--------------+                  +----------------+  ^
 *          |                                                        |
 *          ----------------------------------------------------------
 */

#define _GNU_SOURCE

#include <sched.h>
#include <signal.h>
#include <time.h>
#include <stdio.h>
#include <stdlib.h>
#include <linux/types.h>
#include <sys/io.h>
#include <getopt.h>

/* For thread operations */
#include <pthread.h>

#include <open62541/server.h>
#include <open62541/server_config_default.h>
#include <open62541/plugin/log_stdout.h>
#include <open62541/plugin/log.h>
#include <open62541/types_generated.h>
#include <open62541/plugin/pubsub_ethernet.h>

#include <open62541/plugin/securitypolicy_default.h>
#include <linux/if_link.h>
#include <linux/if_xdp.h>

#include "ua_pubsub.h"

UA_NodeId readerGroupIdentifier;
UA_NodeId readerIdentifier;

UA_DataSetReaderConfig readerConfig;

/*to find load of each thread
 * ps -L -o pid,pri,%cpu -C pubsub_TSN_loopback */

/* Configurable Parameters */
/* These defines enables the publisher and subscriber of the OPCUA stack */
/* To run only publisher, enable PUBLISHER define alone (comment SUBSCRIBER) */
#define             PUBLISHER
/* To run only subscriber, enable SUBSCRIBER define alone (comment PUBLISHER) */
#define             SUBSCRIBER
/* Cycle time in milliseconds */
#define             DEFAULT_CYCLE_TIME                    0.25
/* Qbv offset */
#define             DEFAULT_QBV_OFFSET                    125
#define             DEFAULT_SOCKET_PRIORITY               3
#define             PUBLISHER_ID                          2235
#define             WRITER_GROUP_ID                       100
#define             DATA_SET_WRITER_ID                    62541
#define             DEFAULT_PUBLISHING_MAC_ADDRESS        "opc.eth://01-00-5E-00-00-01:8.3"
#if defined(SUBSCRIBER)
#define             PUBLISHER_ID_SUB                     2234
#define             WRITER_GROUP_ID_SUB                  101
#define             DATA_SET_WRITER_ID_SUB               62541
#define             DEFAULT_SUBSCRIBING_MAC_ADDRESS      "opc.eth://01-00-5E-7F-00-01:8.3"
#endif
#define             REPEATED_NODECOUNTS                   2    // Default to publish 64 bytes
#define             PORT_NUMBER                           62541
#define             DEFAULT_XDP_QUEUE                     2
#define             PUBSUB_CONFIG_RT_INFORMATION_MODEL

/* Non-Configurable Parameters */
/* Milli sec and sec conversion to nano sec */
#define             MILLI_SECONDS                         1000 * 1000
#define             SECONDS                               1000 * 1000 * 1000
#define             SECONDS_SLEEP                         5
#if defined(PUBLISHER)
/* Publisher will sleep for 60% of cycle time and then prepares the */
/* transmission packet within 40% */
static UA_Double  pubWakeupPercentage     = 0.6;
#endif
/* Subscriber will wakeup only during start of cycle and check whether */
/* the packets are received */
static UA_Double  subWakeupPercentage     = 0;
/* User application Pub/Sub will wakeup at the 30% of cycle time and handles the */
/* user data such as read and write in Information model */
static UA_Double  userAppWakeupPercentage = 0.3;
/* Priority of Publisher, subscriber, User application and server are kept */
/* after some prototyping and analyzing it */
#define             DEFAULT_PUB_SCHED_PRIORITY              78
#define             DEFAULT_SUB_SCHED_PRIORITY              81
#define             DEFAULT_USERAPPLICATION_SCHED_PRIORITY  75
#define             MAX_MEASUREMENTS                        1000000
#define             DEFAULT_PUB_CORE                        2
#define             DEFAULT_SUB_CORE                        2
#define             DEFAULT_USER_APP_CORE                   3
#define             SECONDS_INCREMENT                       1
#ifndef CLOCK_TAI
#define             CLOCK_TAI                               11
#endif
#define             CLOCKID                                 CLOCK_TAI
#define             ETH_TRANSPORT_PROFILE                   "http://opcfoundation.org/UA-Profile/Transport/pubsub-eth-uadp"

#ifdef UA_ENABLE_PUBSUB_ENCRYPTION
#define             UA_AES128CTR_SIGNING_KEY_LENGTH          32
#define             UA_AES128CTR_KEY_LENGTH                  16
#define             UA_AES128CTR_KEYNONCE_LENGTH             4

#if defined(PUBLISHER)
UA_Byte signingKeyPub[UA_AES128CTR_SIGNING_KEY_LENGTH] = {0};
UA_Byte encryptingKeyPub[UA_AES128CTR_KEY_LENGTH] = {0};
UA_Byte keyNoncePub[UA_AES128CTR_KEYNONCE_LENGTH] = {0};
#endif

#if defined(SUBSCRIBER)
UA_Byte signingKeySub[UA_AES128CTR_SIGNING_KEY_LENGTH] = {0};
UA_Byte encryptingKeySub[UA_AES128CTR_KEY_LENGTH] = {0};
UA_Byte keyNonceSub[UA_AES128CTR_KEYNONCE_LENGTH] = {0};
#endif
#endif

/* If the Hardcoded publisher/subscriber MAC addresses need to be changed,
 * change PUBLISHING_MAC_ADDRESS and SUBSCRIBING_MAC_ADDRESS
 */

/* Set server running as true */
UA_Boolean        runningServer           = true;

char*             pubMacAddress        = DEFAULT_PUBLISHING_MAC_ADDRESS;
char*             subMacAddress        = DEFAULT_SUBSCRIBING_MAC_ADDRESS;
static UA_Double  cycleTimeInMsec      = DEFAULT_CYCLE_TIME;
static UA_Int32   socketPriority       = DEFAULT_SOCKET_PRIORITY;
static UA_Int32   pubPriority          = DEFAULT_PUB_SCHED_PRIORITY;
static UA_Int32   subPriority          = DEFAULT_SUB_SCHED_PRIORITY;
static UA_Int32   userAppPriority      = DEFAULT_USERAPPLICATION_SCHED_PRIORITY;
static UA_Int32   pubCore              = DEFAULT_PUB_CORE;
static UA_Int32   subCore              = DEFAULT_SUB_CORE;
static UA_Int32   userAppCore          = DEFAULT_USER_APP_CORE;
static UA_Int32   qbvOffset            = DEFAULT_QBV_OFFSET;
static UA_UInt32  xdpQueue             = DEFAULT_XDP_QUEUE;
static UA_UInt32  xdpFlag              = XDP_FLAGS_SKB_MODE;
static UA_UInt32  xdpBindFlag          = XDP_COPY;
static UA_Boolean disableSoTxtime      = true;
static UA_Boolean enableCsvLog         = false;
static UA_Boolean consolePrint         = false;
static UA_Boolean enableBlockingSocket = false;
static UA_Boolean signalTerm           = false;
static UA_Boolean enableXdpSubscribe   = false;

/* Variables corresponding to PubSub connection creation,
 * published data set and writer group */
UA_NodeId           connectionIdent;
UA_NodeId           publishedDataSetIdent;
UA_NodeId           writerGroupIdent;
UA_NodeId           pubNodeID;
UA_NodeId           subNodeID;
UA_NodeId           pubRepeatedCountNodeID;
UA_NodeId           subRepeatedCountNodeID;
UA_NodeId           runningPubStatusNodeID;
UA_NodeId           runningSubStatusNodeID;
/* Variables for counter data handling in address space */
UA_UInt64           *pubCounterData = NULL;
UA_DataValue        *pubDataValueRT = NULL;
UA_Boolean          *runningPub = NULL;
UA_DataValue        *runningPubDataValueRT = NULL;
UA_UInt64           *repeatedCounterData[REPEATED_NODECOUNTS] = {NULL};
UA_DataValue        *repeatedDataValueRT[REPEATED_NODECOUNTS] = {NULL};

UA_UInt64           *subCounterData = NULL;
UA_DataValue        *subDataValueRT = NULL;
UA_Boolean          *runningSub = NULL;
UA_DataValue        *runningSubDataValueRT =  NULL;
UA_UInt64           *subRepeatedCounterData[REPEATED_NODECOUNTS] = {NULL};
UA_DataValue        *subRepeatedDataValueRT[REPEATED_NODECOUNTS] = {NULL};

/**
 * CSV file handling
 * ~~~~~~~~~~~~~~~~~
 *
 * CSV files are written for Publisher and Subscriber thread. csv files include
 * the counterdata that is being either Published or Subscribed along with the
 * timestamp. These csv files can be used to compute latency for following
 * combinations of Tracepoints, T1-T4 and T1-T8.
 *
 * T1-T8 - Gives the Round-trip time of a counterdata, as the value published by
 * the Publisher thread in pubsub_TSN_publisher.c example is subscribed by the
 * Subscriber thread in pubsub_TSN_loopback.c example and is published back to
 * the pubsub_TSN_publisher.c example */

#if defined(PUBLISHER)
/* File to store the data and timestamps for different traffic */
FILE               *fpPublisher;
char               *filePublishedData      = "publisher_T5.csv";
/* Array to store published counter data */
UA_UInt64           publishCounterValue[MAX_MEASUREMENTS];
size_t              measurementsPublisher  = 0;
/* Array to store timestamp */
struct timespec     publishTimestamp[MAX_MEASUREMENTS];
/* Thread for publisher */
pthread_t           pubthreadID;
struct timespec     dataModificationTime;
#endif

#if defined(SUBSCRIBER)
/* File to store the data and timestamps for different traffic */
FILE               *fpSubscriber;
char               *fileSubscribedData     = "subscriber_T4.csv";
/* Array to store subscribed counter data */
UA_UInt64           subscribeCounterValue[MAX_MEASUREMENTS];
size_t              measurementsSubscriber = 0;
/* Array to store timestamp */
struct timespec     subscribeTimestamp[MAX_MEASUREMENTS];
/* Thread for subscriber */
pthread_t           subthreadID;
/* Variable for PubSub connection creation */
UA_NodeId           connectionIdentSubscriber;
struct timespec     dataReceiveTime;
#endif

/* Thread for user application*/
pthread_t           userApplicationThreadID;

/* Base time handling for the threads */
struct timespec     threadBaseTime;
UA_Boolean          baseTimeCalculated = false;

typedef struct {
    UA_Server *ServerRun;
} serverConfigStruct;

/* Structure to define thread parameters */
typedef struct {
    UA_Server *server;
    void *data;
    UA_ServerCallback callback;
    UA_Duration interval_ms;
    UA_UInt64 *callbackId;
} threadArg;

/**
 * Function calls for different threads */

/* Publisher thread routine for ETF */
void *publisherETF(void *arg);
/* Subscriber thread routine */
void *subscriber(void *arg);
/* User application thread routine */
void *userApplicationPubSub(void *arg);
/* For adding nodes in the server information model */
static void addServerNodes(UA_Server *server);
/* For deleting the nodes created */
static void removeServerNodes(UA_Server *server);
/* To create multi-threads */
static pthread_t
threadCreation(UA_Int16 threadPriority, size_t coreAffinity,
               void *(*thread)(void *),
               char *applicationName, void *serverConfig);

/* Stop signal */
static void stopHandler(int sign) {
    UA_LOG_INFO(UA_Log_Stdout, UA_LOGCATEGORY_SERVER, "received ctrl-c");
    signalTerm = true;
}

/**
 * Nanosecond field handling
 * ~~~~~~~~~~~~~~~~~~~~~~~~~~
 *
 * Nanosecond field in timespec is checked for overflowing and one second is
 * added to seconds field and nanosecond field is set to zero. */

static void nanoSecondFieldConversion(struct timespec *timeSpecValue) {
    /* Check if ns field is greater than '1 ns less than 1sec' */
    while(timeSpecValue->tv_nsec > (SECONDS -1)) {
        /* Move to next second and remove it from ns field */
        timeSpecValue->tv_sec  += SECONDS_INCREMENT;
        timeSpecValue->tv_nsec -= SECONDS;
    }

}

/**
 * Custom callback handling
 * ~~~~~~~~~~~~~~~~~~~~~~~~~
 *
 * Custom callback thread handling overwrites the default timer based callback
 * function with the custom (user-specified) callback interval. */

/* Add a callback for cyclic repetition */
static UA_StatusCode
addPubSubApplicationCallback(UA_Server *server, UA_NodeId identifier,
                             UA_ServerCallback callback,
                             void *data, UA_Double interval_ms,
                             UA_DateTime *baseTime, UA_TimerPolicy timerPolicy,
                             UA_UInt64 *callbackId) {
    /* Initialize arguments required for the thread to run */
    threadArg *threadArguments = (threadArg *) UA_malloc(sizeof(threadArg));

    /* Pass the value required for the threads */
    threadArguments->server      = server;
    threadArguments->data        = data;
    threadArguments->callback    = callback;
    threadArguments->interval_ms = interval_ms;
    threadArguments->callbackId  = callbackId;

    /* Check the writer group identifier and create the thread accordingly */
    if(UA_NodeId_equal(&identifier, &writerGroupIdent)) {
#if defined(PUBLISHER)
        /* Create the publisher thread with the required priority and core affinity */
        char threadNamePub[10] = "Publisher";
        *callbackId = threadCreation((UA_Int16)pubPriority, (size_t)pubCore,
                                     publisherETF, threadNamePub, threadArguments);
        UA_LOG_INFO(UA_Log_Stdout, UA_LOGCATEGORY_USERLAND,
                    "Publisher thread callback Id: %lu\n", (long unsigned)*callbackId);
#endif
    }
    else {
#if defined(SUBSCRIBER)
        /* Create the subscriber thread with the required priority and core affinity */
        char threadNameSub[11] = "Subscriber";
        *callbackId = threadCreation((UA_Int16)subPriority, (size_t)subCore,
                                     subscriber, threadNameSub, threadArguments);
        UA_LOG_INFO(UA_Log_Stdout, UA_LOGCATEGORY_USERLAND,
                    "Subscriber thread callback Id: %lu\n", (long unsigned)*callbackId);
#endif
    }

    return UA_STATUSCODE_GOOD;
}

static UA_StatusCode
changePubSubApplicationCallback(UA_Server *server, UA_NodeId identifier,
                                UA_UInt64 callbackId, UA_Double interval_ms,
                                UA_DateTime *baseTime, UA_TimerPolicy timerPolicy) {
    /* Callback interval need not be modified as it is thread based implementation.
     * The thread uses nanosleep for calculating cycle time and modification in
     * nanosleep value changes cycle time */
    return UA_STATUSCODE_GOOD;
}

/* Remove the callback added for cyclic repetition */
static void
<<<<<<< HEAD
removePubSubApplicationCallback(UA_Server *server, UA_NodeId identifier, UA_UInt64 callbackId) {
    if(callbackId && (pthread_join((pthread_t)callbackId, NULL) != 0))
=======
removePubSubApplicationCallback(UA_Server *server, UA_NodeId identifier,
                                UA_UInt64 callbackId) {
    if(callbackId && (pthread_join(callbackId, NULL) != 0))
>>>>>>> a73c53cd
        UA_LOG_WARNING(UA_Log_Stdout, UA_LOGCATEGORY_USERLAND,
                       "Pthread Join Failed thread: %lu\n", (long unsigned)callbackId);

}

/**
 * External data source handling
 * ~~~~~~~~~~~~~~~~~~~~~~~~~~~~~
 *
 * If the external data source is written over the information model, the
 * externalDataWriteCallback will be triggered. The user has to take care and
 * assure that the write leads not to synchronization issues and race
 * conditions. */
static UA_StatusCode
externalDataWriteCallback(UA_Server *server, const UA_NodeId *sessionId,
                          void *sessionContext, const UA_NodeId *nodeId,
                          void *nodeContext, const UA_NumericRange *range,
                          const UA_DataValue *data){
    //node values are updated by using variables in the memory
    //UA_Server_write is not used for updating node values.
    return UA_STATUSCODE_GOOD;
}

static UA_StatusCode
externalDataReadNotificationCallback(UA_Server *server, const UA_NodeId *sessionId,
                                     void *sessionContext, const UA_NodeId *nodeid,
                                     void *nodeContext, const UA_NumericRange *range){
    //allow read without any preparation
    return UA_STATUSCODE_GOOD;
}

/**
 * Subscriber
 * ~~~~~~~~~~
 *
 * Create connection, readergroup, datasetreader, subscribedvariables for the
 * Subscriber thread. */

#if defined(SUBSCRIBER)
static void
addPubSubConnectionSubscriber(UA_Server *server,
                              UA_NetworkAddressUrlDataType *networkAddressUrlSubscriber){
    UA_StatusCode retval = UA_STATUSCODE_GOOD;
    /* Details about the connection configuration and handling are located
     * in the pubsub connection tutorial */
    UA_PubSubConnectionConfig connectionConfig;
    memset(&connectionConfig, 0, sizeof(connectionConfig));
    connectionConfig.name = UA_STRING("Subscriber Connection");
    connectionConfig.enabled = true;

    UA_KeyValuePair connectionOptions[4];
    connectionOptions[0].key = UA_QUALIFIEDNAME(0, "enableXdpSocket");
    UA_Boolean enableXdp = enableXdpSubscribe;
    UA_Variant_setScalar(&connectionOptions[0].value, &enableXdp, &UA_TYPES[UA_TYPES_BOOLEAN]);
    connectionOptions[1].key = UA_QUALIFIEDNAME(0, "xdpflag");
    UA_UInt32 flags = xdpFlag;
    UA_Variant_setScalar(&connectionOptions[1].value, &flags, &UA_TYPES[UA_TYPES_UINT32]);
    connectionOptions[2].key = UA_QUALIFIEDNAME(0, "hwreceivequeue");
    UA_UInt32 rxqueue = xdpQueue;
    UA_Variant_setScalar(&connectionOptions[2].value, &rxqueue, &UA_TYPES[UA_TYPES_UINT32]);
    connectionOptions[3].key = UA_QUALIFIEDNAME(0, "xdpbindflag");
    UA_UInt32 bindflags = xdpBindFlag;
    UA_Variant_setScalar(&connectionOptions[3].value, &bindflags, &UA_TYPES[UA_TYPES_UINT16]);
    connectionConfig.connectionProperties = connectionOptions;
    connectionConfig.connectionPropertiesSize = 4;


    UA_NetworkAddressUrlDataType networkAddressUrlsubscribe = *networkAddressUrlSubscriber;
    connectionConfig.transportProfileUri = UA_STRING(ETH_TRANSPORT_PROFILE);
    UA_Variant_setScalar(&connectionConfig.address, &networkAddressUrlsubscribe,
                         &UA_TYPES[UA_TYPES_NETWORKADDRESSURLDATATYPE]);
    connectionConfig.publisherId.numeric = UA_UInt32_random();
    retval |= UA_Server_addPubSubConnection(server, &connectionConfig,
                                            &connectionIdentSubscriber);
    if(retval == UA_STATUSCODE_GOOD)
         UA_LOG_INFO(UA_Log_Stdout, UA_LOGCATEGORY_SERVER,
                     "The PubSub Connection was created successfully!");
}

/* Add ReaderGroup to the created connection */
static void
addReaderGroup(UA_Server *server) {
    if(server == NULL)
        return;

    UA_ReaderGroupConfig readerGroupConfig;
    memset(&readerGroupConfig, 0, sizeof(UA_ReaderGroupConfig));
    readerGroupConfig.name    = UA_STRING("ReaderGroup");
    readerGroupConfig.rtLevel = UA_PUBSUB_RT_FIXED_SIZE;
    readerGroupConfig.subscribingInterval = cycleTimeInMsec;
    /* Timeout is modified when blocking socket is enabled, and the default
     * timeout is used when blocking socket is disabled */
    if(enableBlockingSocket == false) {
        /* As we run in 250us cycle time, modify default timeout (1ms) to 50us */
        readerGroupConfig.timeout = 50;
    } else {
        readerGroupConfig.enableBlockingSocket = true;
        readerGroupConfig.timeout = 0; /* Blocking socket */
    }

#ifdef UA_ENABLE_PUBSUB_ENCRYPTION
    /* Encryption settings */
    UA_ServerConfig *config = UA_Server_getConfig(server);
    readerGroupConfig.securityMode = UA_MESSAGESECURITYMODE_SIGNANDENCRYPT;
    readerGroupConfig.securityPolicy = &config->pubSubConfig.securityPolicies[0];
#endif

    readerGroupConfig.pubsubManagerCallback.addCustomCallback = addPubSubApplicationCallback;
    readerGroupConfig.pubsubManagerCallback.changeCustomCallback = changePubSubApplicationCallback;
    readerGroupConfig.pubsubManagerCallback.removeCustomCallback = removePubSubApplicationCallback;

    UA_Server_addReaderGroup(server, connectionIdentSubscriber, &readerGroupConfig,
                             &readerGroupIdentifier);

#ifdef UA_ENABLE_PUBSUB_ENCRYPTION
    /* Add the encryption key informaton */
    UA_ByteString sk = {UA_AES128CTR_SIGNING_KEY_LENGTH, signingKeySub};
    UA_ByteString ek = {UA_AES128CTR_KEY_LENGTH, encryptingKeySub};
    UA_ByteString kn = {UA_AES128CTR_KEYNONCE_LENGTH, keyNonceSub};
    // TODO security token not necessary for readergroup (extracted from security-header)
    UA_Server_setReaderGroupEncryptionKeys(server, readerGroupIdentifier, 1, sk, ek, kn);
#endif

}

/* Set SubscribedDataSet type to TargetVariables data type
 * Add subscribedvariables to the DataSetReader */
static void addSubscribedVariables(UA_Server *server) {
    UA_Int32 iterator = 0;
    UA_Int32 iteratorRepeatedCount = 0;

    if(server == NULL)
        return;

    UA_FieldTargetVariable *targetVars = (UA_FieldTargetVariable*)
        UA_calloc((REPEATED_NODECOUNTS + 2), sizeof(UA_FieldTargetVariable));
    if(!targetVars) {
        UA_LOG_ERROR(UA_Log_Stdout, UA_LOGCATEGORY_SERVER,
                     "FieldTargetVariable - Bad out of memory");
        return;
    }

    runningSub = UA_Boolean_new();
    if(!runningSub) {
        UA_LOG_ERROR(UA_Log_Stdout, UA_LOGCATEGORY_SERVER,
                     "runningsub - Bad out of memory");
        return;
    }

    *runningSub = true;
    runningSubDataValueRT = UA_DataValue_new();
    if(!runningSubDataValueRT) {
        UA_LOG_ERROR(UA_Log_Stdout, UA_LOGCATEGORY_SERVER,
                     "runningsubDatavalue - Bad out of memory");
        return;
    }

    UA_Variant_setScalar(&runningSubDataValueRT->value, runningSub, &UA_TYPES[UA_TYPES_BOOLEAN]);
    runningSubDataValueRT->hasValue = true;

    /* Set the value backend of the above create node to 'external value source' */
    UA_ValueBackend runningSubvalueBackend;
    runningSubvalueBackend.backendType = UA_VALUEBACKENDTYPE_EXTERNAL;
    runningSubvalueBackend.backend.external.value = &runningSubDataValueRT;
    runningSubvalueBackend.backend.external.callback.userWrite = externalDataWriteCallback;
    runningSubvalueBackend.backend.external.callback.notificationRead = externalDataReadNotificationCallback;
    UA_Server_setVariableNode_valueBackend(server, UA_NODEID_NUMERIC(1, (UA_UInt32)30000), runningSubvalueBackend);

    UA_FieldTargetDataType_init(&targetVars[iterator].targetVariable);
    targetVars[iterator].targetVariable.attributeId  = UA_ATTRIBUTEID_VALUE;
    targetVars[iterator].targetVariable.targetNodeId = UA_NODEID_NUMERIC(1, (UA_UInt32)30000);
    iterator++;
    /* For creating Targetvariable */
    for(iterator = 1, iteratorRepeatedCount = 0;
        iterator <= REPEATED_NODECOUNTS;
        iterator++, iteratorRepeatedCount++) {
        subRepeatedCounterData[iteratorRepeatedCount] = UA_UInt64_new();
        if(!subRepeatedCounterData[iteratorRepeatedCount]) {
            UA_LOG_ERROR(UA_Log_Stdout, UA_LOGCATEGORY_SERVER,
                         "SubscribeRepeatedCounterData - Bad out of memory");
            return;
        }

        *subRepeatedCounterData[iteratorRepeatedCount] = 0;
        subRepeatedDataValueRT[iteratorRepeatedCount] = UA_DataValue_new();
        if(!subRepeatedDataValueRT[iteratorRepeatedCount]) {
            UA_LOG_ERROR(UA_Log_Stdout, UA_LOGCATEGORY_SERVER,
                         "SubscribeRepeatedCounterDataValue - Bad out of memory");
            return;
        }

        UA_Variant_setScalar(&subRepeatedDataValueRT[iteratorRepeatedCount]->value,
                             subRepeatedCounterData[iteratorRepeatedCount], &UA_TYPES[UA_TYPES_UINT64]);
        subRepeatedDataValueRT[iteratorRepeatedCount]->hasValue = true;
        /* Set the value backend of the above create node to 'external value source' */
        UA_ValueBackend valueBackend;
        valueBackend.backendType = UA_VALUEBACKENDTYPE_EXTERNAL;
        valueBackend.backend.external.value = &subRepeatedDataValueRT[iteratorRepeatedCount];
        valueBackend.backend.external.callback.userWrite = externalDataWriteCallback;
        valueBackend.backend.external.callback.notificationRead = externalDataReadNotificationCallback;
        UA_Server_setVariableNode_valueBackend(server, UA_NODEID_NUMERIC(1, (UA_UInt32)iteratorRepeatedCount+50000), valueBackend);

        UA_FieldTargetDataType_init(&targetVars[iterator].targetVariable);
        targetVars[iterator].targetVariable.attributeId  = UA_ATTRIBUTEID_VALUE;
        targetVars[iterator].targetVariable.targetNodeId = UA_NODEID_NUMERIC(1, (UA_UInt32)iteratorRepeatedCount + 50000);
    }

    subCounterData = UA_UInt64_new();
    if(!subCounterData) {
        UA_LOG_ERROR(UA_Log_Stdout, UA_LOGCATEGORY_SERVER,
                     "SubscribeCounterData - Bad out of memory");
        return;
    }

    *subCounterData = 0;
    subDataValueRT = UA_DataValue_new();
    if(!subDataValueRT) {
        UA_LOG_ERROR(UA_Log_Stdout, UA_LOGCATEGORY_SERVER,
                     "SubscribeDataValue - Bad out of memory");
        return;
    }

    UA_Variant_setScalar(&subDataValueRT->value, subCounterData, &UA_TYPES[UA_TYPES_UINT64]);
    subDataValueRT->hasValue = true;

    /* Set the value backend of the above create node to 'external value source' */
    UA_ValueBackend valueBackend;
    valueBackend.backendType = UA_VALUEBACKENDTYPE_EXTERNAL;
    valueBackend.backend.external.value = &subDataValueRT;
    valueBackend.backend.external.callback.userWrite = externalDataWriteCallback;
    valueBackend.backend.external.callback.notificationRead = externalDataReadNotificationCallback;
    UA_Server_setVariableNode_valueBackend(server, subNodeID, valueBackend);

    UA_FieldTargetDataType_init(&targetVars[iterator].targetVariable);
    targetVars[iterator].targetVariable.attributeId  = UA_ATTRIBUTEID_VALUE;
    targetVars[iterator].targetVariable.targetNodeId = subNodeID;

    /* Set the subscribed data to TargetVariable type */
    readerConfig.subscribedDataSetType = UA_PUBSUB_SDS_TARGET;
    readerConfig.subscribedDataSet.subscribedDataSetTarget.targetVariables = targetVars;
    readerConfig.subscribedDataSet.subscribedDataSetTarget.targetVariablesSize = REPEATED_NODECOUNTS + 2;
}

/* Add DataSetReader to the ReaderGroup */
static void
addDataSetReader(UA_Server *server) {
    UA_Int32 iterator = 0;
    if(server == NULL) {
        return;
    }

    memset(&readerConfig, 0, sizeof(UA_DataSetReaderConfig));
    readerConfig.name                 = UA_STRING("DataSet Reader");
    UA_UInt16 publisherIdentifier     = PUBLISHER_ID_SUB;
    readerConfig.publisherId.type     = &UA_TYPES[UA_TYPES_UINT16];
    readerConfig.publisherId.data     = &publisherIdentifier;
    readerConfig.writerGroupId        = WRITER_GROUP_ID_SUB;
    readerConfig.dataSetWriterId      = DATA_SET_WRITER_ID_SUB;

    readerConfig.messageSettings.encoding = UA_EXTENSIONOBJECT_DECODED;
    readerConfig.messageSettings.content.decoded.type =
        &UA_TYPES[UA_TYPES_UADPDATASETREADERMESSAGEDATATYPE];
    UA_UadpDataSetReaderMessageDataType *dataSetReaderMessage =
        UA_UadpDataSetReaderMessageDataType_new();
    dataSetReaderMessage->networkMessageContentMask =
        (UA_UadpNetworkMessageContentMask)(UA_UADPNETWORKMESSAGECONTENTMASK_PUBLISHERID |
        (UA_UadpNetworkMessageContentMask)UA_UADPNETWORKMESSAGECONTENTMASK_GROUPHEADER |
        (UA_UadpNetworkMessageContentMask)UA_UADPNETWORKMESSAGECONTENTMASK_WRITERGROUPID |
        (UA_UadpNetworkMessageContentMask)UA_UADPNETWORKMESSAGECONTENTMASK_PAYLOADHEADER);
    readerConfig.messageSettings.content.decoded.data = dataSetReaderMessage;

    /* Setting up Meta data configuration in DataSetReader */
    UA_DataSetMetaDataType *pMetaData = &readerConfig.dataSetMetaData;
    UA_DataSetMetaDataType_init(pMetaData);
    /* Static definition of number of fields size to 1 to create one
     * targetVariable */
    pMetaData->fieldsSize = REPEATED_NODECOUNTS + 2;
    pMetaData->fields = (UA_FieldMetaData*)
        UA_Array_new(pMetaData->fieldsSize, &UA_TYPES[UA_TYPES_FIELDMETADATA]);
    /* Boolean  DataType */
    UA_FieldMetaData_init(&pMetaData->fields[iterator]);
    UA_NodeId_copy(&UA_TYPES[UA_TYPES_BOOLEAN].typeId,
                   &pMetaData->fields[iterator].dataType);
    pMetaData->fields[iterator].builtInType = UA_NS0ID_BOOLEAN;
    pMetaData->fields[iterator].valueRank   = -1; /* scalar */
    iterator++;
    for(iterator = 1; iterator <= REPEATED_NODECOUNTS; iterator++) {
        UA_FieldMetaData_init(&pMetaData->fields[iterator]);
        UA_NodeId_copy(&UA_TYPES[UA_TYPES_UINT64].typeId,
                       &pMetaData->fields[iterator].dataType);
        pMetaData->fields[iterator].builtInType = UA_NS0ID_UINT64;
        pMetaData->fields[iterator].valueRank   = -1; /* scalar */
    }

    /* Unsigned Integer DataType */
    UA_FieldMetaData_init(&pMetaData->fields[iterator]);
    UA_NodeId_copy(&UA_TYPES[UA_TYPES_UINT64].typeId,
                   &pMetaData->fields[iterator].dataType);
    pMetaData->fields[iterator].builtInType = UA_NS0ID_UINT64;
    pMetaData->fields[iterator].valueRank   = -1; /* scalar */

    /* Setup Target Variables in DSR config */
    addSubscribedVariables(server);

    /* Setting up Meta data configuration in DataSetReader */
    UA_Server_addDataSetReader(server, readerGroupIdentifier, &readerConfig,
                               &readerIdentifier);

    UA_free(readerConfig.subscribedDataSet.subscribedDataSetTarget.targetVariables);
    UA_free(readerConfig.dataSetMetaData.fields);
    UA_UadpDataSetReaderMessageDataType_delete(dataSetReaderMessage);
}

#endif

#if defined(PUBLISHER)

/**
 * Publisher
 * ~~~~~~~~~
 *
 * Create connection, writergroup, datasetwriter and publisheddataset for
 * Publisher thread. */

static void
addPubSubConnection(UA_Server *server, UA_NetworkAddressUrlDataType *networkAddressUrlPub){
    /* Details about the connection configuration and handling are located
     * in the pubsub connection tutorial */
    UA_PubSubConnectionConfig connectionConfig;
    memset(&connectionConfig, 0, sizeof(connectionConfig));
    connectionConfig.name = UA_STRING("Publisher Connection");
    connectionConfig.enabled = true;
    UA_NetworkAddressUrlDataType networkAddressUrl = *networkAddressUrlPub;
    connectionConfig.transportProfileUri = UA_STRING(ETH_TRANSPORT_PROFILE);
    UA_Variant_setScalar(&connectionConfig.address, &networkAddressUrl,
                         &UA_TYPES[UA_TYPES_NETWORKADDRESSURLDATATYPE]);
    connectionConfig.publisherId.numeric = PUBLISHER_ID;
    /* Connection options are given as Key/Value Pairs - Sockprio and Txtime */
    UA_KeyValuePair connectionOptions[2];
    connectionOptions[0].key = UA_QUALIFIEDNAME(0, "sockpriority");
    UA_Variant_setScalar(&connectionOptions[0].value, &socketPriority,
                         &UA_TYPES[UA_TYPES_UINT32]);
    connectionOptions[1].key = UA_QUALIFIEDNAME(0, "enablesotxtime");
    UA_Variant_setScalar(&connectionOptions[1].value, &disableSoTxtime,
                         &UA_TYPES[UA_TYPES_BOOLEAN]);
    connectionConfig.connectionProperties = connectionOptions;
    connectionConfig.connectionPropertiesSize = 2;
    UA_Server_addPubSubConnection(server, &connectionConfig, &connectionIdent);
}

/* PublishedDataset handling */
static void
addPublishedDataSet(UA_Server *server) {
    UA_PublishedDataSetConfig publishedDataSetConfig;
    memset(&publishedDataSetConfig, 0, sizeof(UA_PublishedDataSetConfig));
    publishedDataSetConfig.publishedDataSetType = UA_PUBSUB_DATASET_PUBLISHEDITEMS;
    publishedDataSetConfig.name = UA_STRING("Demo PDS");
    UA_Server_addPublishedDataSet(server, &publishedDataSetConfig,
                                  &publishedDataSetIdent);
}

/* DataSetField handling */
static void
addDataSetField(UA_Server *server) {
    /* Add a field to the previous created PublishedDataSet */
    UA_NodeId dataSetFieldIdent1;
    UA_DataSetFieldConfig dataSetFieldConfig;
#if defined PUBSUB_CONFIG_FASTPATH_FIXED_OFFSETS
    staticValueSource = UA_DataValue_new();
#endif

    UA_NodeId dataSetFieldIdentRunning;
    UA_DataSetFieldConfig dsfConfigPubStatus;
    memset(&dsfConfigPubStatus, 0, sizeof(UA_DataSetFieldConfig));

    runningPub = UA_Boolean_new();
    if(!runningPub) {
        UA_LOG_ERROR(UA_Log_Stdout, UA_LOGCATEGORY_SERVER,
                     "runningPub - Bad out of memory");
        return;
    }

    *runningPub = true;
    runningPubDataValueRT = UA_DataValue_new();
    if(!runningPubDataValueRT) {
        UA_LOG_ERROR(UA_Log_Stdout, UA_LOGCATEGORY_SERVER,
                     "runningPubDataValue - Bad out of memory");
        return;
    }

    UA_Variant_setScalar(&runningPubDataValueRT->value, runningPub, &UA_TYPES[UA_TYPES_BOOLEAN]);
    runningPubDataValueRT->hasValue = true;

    /* Set the value backend of the above create node to 'external value source' */
    UA_ValueBackend runningPubvalueBackend;
    runningPubvalueBackend.backendType = UA_VALUEBACKENDTYPE_EXTERNAL;
    runningPubvalueBackend.backend.external.value = &runningPubDataValueRT;
    runningPubvalueBackend.backend.external.callback.userWrite = externalDataWriteCallback;
    runningPubvalueBackend.backend.external.callback.notificationRead = externalDataReadNotificationCallback;
    UA_Server_setVariableNode_valueBackend(server, UA_NODEID_NUMERIC(1, (UA_UInt32)20000), runningPubvalueBackend);

    /* setup RT DataSetField config */
    dsfConfigPubStatus.field.variable.rtValueSource.rtInformationModelNode = true;
    dsfConfigPubStatus.field.variable.publishParameters.publishedVariable = UA_NODEID_NUMERIC(1, (UA_UInt32)20000);

    UA_Server_addDataSetField(server, publishedDataSetIdent, &dsfConfigPubStatus, &dataSetFieldIdentRunning);
    for(UA_Int32 iterator = 0; iterator < REPEATED_NODECOUNTS; iterator++) {
       memset(&dataSetFieldConfig, 0, sizeof(UA_DataSetFieldConfig));

       repeatedCounterData[iterator] = UA_UInt64_new();
       if(!repeatedCounterData[iterator]) {
           UA_LOG_ERROR(UA_Log_Stdout, UA_LOGCATEGORY_SERVER,
                        "PublishRepeatedCounter - Bad out of memory");
           return;
       }

       *repeatedCounterData[iterator] = 0;
       repeatedDataValueRT[iterator] = UA_DataValue_new();
       if(!repeatedDataValueRT[iterator]) {
           UA_LOG_ERROR(UA_Log_Stdout, UA_LOGCATEGORY_SERVER,
                        "PublishRepeatedCounterDataValue - Bad out of memory");
           return;
       }

       UA_Variant_setScalar(&repeatedDataValueRT[iterator]->value, repeatedCounterData[iterator],
                            &UA_TYPES[UA_TYPES_UINT64]);
       repeatedDataValueRT[iterator]->hasValue = true;

       /* Set the value backend of the above create node to 'external value source' */
       UA_ValueBackend valueBackend;
       valueBackend.backendType = UA_VALUEBACKENDTYPE_EXTERNAL;
       valueBackend.backend.external.value = &repeatedDataValueRT[iterator];
       valueBackend.backend.external.callback.userWrite = externalDataWriteCallback;
       valueBackend.backend.external.callback.notificationRead = externalDataReadNotificationCallback;
       UA_Server_setVariableNode_valueBackend(server, UA_NODEID_NUMERIC(1, (UA_UInt32)iterator+10000), valueBackend);

       /* setup RT DataSetField config */
       dataSetFieldConfig.field.variable.rtValueSource.rtInformationModelNode = true;
       dataSetFieldConfig.field.variable.publishParameters.
           publishedVariable = UA_NODEID_NUMERIC(1, (UA_UInt32)iterator+10000);

       UA_Server_addDataSetField(server, publishedDataSetIdent, &dataSetFieldConfig, &dataSetFieldIdent1);
   }

    UA_NodeId dataSetFieldIdent;
    UA_DataSetFieldConfig dsfConfig;
    memset(&dsfConfig, 0, sizeof(UA_DataSetFieldConfig));

    pubCounterData = UA_UInt64_new();
    if(!pubCounterData) {
        UA_LOG_ERROR(UA_Log_Stdout, UA_LOGCATEGORY_SERVER,
                     "PublishCounter - Bad out of memory");
        return;
    }

    *pubCounterData = 0;
    pubDataValueRT = UA_DataValue_new();
    if(!pubDataValueRT) {
        UA_LOG_ERROR(UA_Log_Stdout, UA_LOGCATEGORY_SERVER,
                     "PublishDataValue - Bad out of memory");
        return;
    }

    UA_Variant_setScalar(&pubDataValueRT->value, pubCounterData,
                         &UA_TYPES[UA_TYPES_UINT64]);
    pubDataValueRT->hasValue = true;

    /* Set the value backend of the above create node to 'external value source' */
    UA_ValueBackend valueBackend;
    valueBackend.backendType = UA_VALUEBACKENDTYPE_EXTERNAL;
    valueBackend.backend.external.value = &pubDataValueRT;
    valueBackend.backend.external.callback.userWrite = externalDataWriteCallback;
    valueBackend.backend.external.callback.notificationRead = externalDataReadNotificationCallback;
    UA_Server_setVariableNode_valueBackend(server, pubNodeID, valueBackend);

    /* setup RT DataSetField config */
    dsfConfig.field.variable.rtValueSource.rtInformationModelNode = true;
    dsfConfig.field.variable.publishParameters.publishedVariable = pubNodeID;

    UA_Server_addDataSetField(server, publishedDataSetIdent, &dsfConfig, &dataSetFieldIdent);
}

/* WriterGroup handling */
static void
addWriterGroup(UA_Server *server) {
    UA_WriterGroupConfig writerGroupConfig;
    memset(&writerGroupConfig, 0, sizeof(UA_WriterGroupConfig));
    writerGroupConfig.name                                 = UA_STRING("Demo WriterGroup");
    writerGroupConfig.publishingInterval                   = cycleTimeInMsec;
    writerGroupConfig.enabled                              = false;
    writerGroupConfig.encodingMimeType                     = UA_PUBSUB_ENCODING_UADP;
    writerGroupConfig.writerGroupId                        = WRITER_GROUP_ID;
    writerGroupConfig.rtLevel                              = UA_PUBSUB_RT_FIXED_SIZE;
    writerGroupConfig.pubsubManagerCallback.addCustomCallback = addPubSubApplicationCallback;
    writerGroupConfig.pubsubManagerCallback.changeCustomCallback = changePubSubApplicationCallback;
    writerGroupConfig.pubsubManagerCallback.removeCustomCallback = removePubSubApplicationCallback;

    writerGroupConfig.messageSettings.encoding             = UA_EXTENSIONOBJECT_DECODED;
    writerGroupConfig.messageSettings.content.decoded.type = &UA_TYPES[UA_TYPES_UADPWRITERGROUPMESSAGEDATATYPE];

#ifdef UA_ENABLE_PUBSUB_ENCRYPTION
    UA_ServerConfig *config = UA_Server_getConfig(server);
    writerGroupConfig.securityMode = UA_MESSAGESECURITYMODE_SIGNANDENCRYPT;
    writerGroupConfig.securityPolicy = &config->pubSubConfig.securityPolicies[1];
#endif
    /* The configuration flags for the messages are encapsulated inside the
     * message- and transport settings extension objects. These extension
     * objects are defined by the standard. e.g.
     * UadpWriterGroupMessageDataType */
    UA_UadpWriterGroupMessageDataType *writerGroupMessage  = UA_UadpWriterGroupMessageDataType_new();
    /* Change message settings of writerGroup to send PublisherId,
     * WriterGroupId in GroupHeader and DataSetWriterId in PayloadHeader
     * of NetworkMessage */
    writerGroupMessage->networkMessageContentMask =
        (UA_UadpNetworkMessageContentMask)(UA_UADPNETWORKMESSAGECONTENTMASK_PUBLISHERID |
        (UA_UadpNetworkMessageContentMask)UA_UADPNETWORKMESSAGECONTENTMASK_GROUPHEADER |
        (UA_UadpNetworkMessageContentMask)UA_UADPNETWORKMESSAGECONTENTMASK_WRITERGROUPID |
        (UA_UadpNetworkMessageContentMask)UA_UADPNETWORKMESSAGECONTENTMASK_PAYLOADHEADER);
    writerGroupConfig.messageSettings.content.decoded.data = writerGroupMessage;
    UA_Server_addWriterGroup(server, connectionIdent, &writerGroupConfig, &writerGroupIdent);
    UA_Server_setWriterGroupOperational(server, writerGroupIdent);
    UA_UadpWriterGroupMessageDataType_delete(writerGroupMessage);

#ifdef UA_ENABLE_PUBSUB_ENCRYPTION
    /* Add the encryption key informaton */
    UA_ByteString sk = {UA_AES128CTR_SIGNING_KEY_LENGTH, signingKeyPub};
    UA_ByteString ek = {UA_AES128CTR_KEY_LENGTH, encryptingKeyPub};
    UA_ByteString kn = {UA_AES128CTR_KEYNONCE_LENGTH, keyNoncePub};
    UA_Server_setWriterGroupEncryptionKeys(server, writerGroupIdent, 1, sk, ek, kn);
#endif
}

/* DataSetWriter handling */
static void
addDataSetWriter(UA_Server *server) {
    UA_NodeId dataSetWriterIdent;
    UA_DataSetWriterConfig dataSetWriterConfig;
    memset(&dataSetWriterConfig, 0, sizeof(UA_DataSetWriterConfig));
    dataSetWriterConfig.name            = UA_STRING("Demo DataSetWriter");
    dataSetWriterConfig.dataSetWriterId = DATA_SET_WRITER_ID;
    dataSetWriterConfig.keyFrameCount   = 10;
    UA_Server_addDataSetWriter(server, writerGroupIdent, publishedDataSetIdent,
                               &dataSetWriterConfig, &dataSetWriterIdent);
}
#endif

/**
 * Published data handling
 * ~~~~~~~~~~~~~~~~~~~~~~~
 *
 * The published data is updated in the array using this function. */

#if defined(PUBLISHER)
static void
updateMeasurementsPublisher(struct timespec start_time,
                            UA_UInt64 counterValue) {
    if(measurementsPublisher >= MAX_MEASUREMENTS) {
        UA_LOG_INFO(UA_Log_Stdout, UA_LOGCATEGORY_SERVER,
                    "Publisher: Maximum log measurements reached - Closing the application");
        signalTerm = true;
        return;
    }

    if(consolePrint)
<<<<<<< HEAD
        UA_LOG_INFO(UA_Log_Stdout, UA_LOGCATEGORY_USERLAND,"Pub:%lu,%ld.%09ld\n",
                    (long unsigned)counterValue, start_time.tv_sec, start_time.tv_nsec);
=======
        UA_LOG_INFO(UA_Log_Stdout, UA_LOGCATEGORY_USERLAND,"Pub:%ld,%ld.%09ld\n",
                    counterValue, start_time.tv_sec, start_time.tv_nsec);
>>>>>>> a73c53cd

    if(signalTerm != true){
        publishTimestamp[measurementsPublisher]        = start_time;
        publishCounterValue[measurementsPublisher]     = counterValue;
        measurementsPublisher++;
    }
}
#endif

#if defined(SUBSCRIBER)

/**
 * Subscribed data handling
 * ~~~~~~~~~~~~~~~~~~~~~~~~
 *
 * The subscribed data is updated in the array using this function Subscribed
 * data handling. */

static void
updateMeasurementsSubscriber(struct timespec receive_time, UA_UInt64 counterValue) {
    if(measurementsSubscriber >= MAX_MEASUREMENTS) {
        UA_LOG_INFO(UA_Log_Stdout, UA_LOGCATEGORY_SERVER,
                    "Subscriber: Maximum log measurements reached - Closing the application");
        signalTerm = true;
        return;
    }

    if(consolePrint)
<<<<<<< HEAD
        UA_LOG_INFO(UA_Log_Stdout, UA_LOGCATEGORY_USERLAND,"Sub:%lu,%ld.%09ld\n",
                    (long unsigned)counterValue, receive_time.tv_sec, receive_time.tv_nsec);
=======
        UA_LOG_INFO(UA_Log_Stdout, UA_LOGCATEGORY_USERLAND,
                    "Sub:%ld,%ld.%09ld\n", counterValue,
                    receive_time.tv_sec, receive_time.tv_nsec);
>>>>>>> a73c53cd

    if(signalTerm != true){
        subscribeTimestamp[measurementsSubscriber]     = receive_time;
        subscribeCounterValue[measurementsSubscriber]  = counterValue;
        measurementsSubscriber++;
    }
}
#endif

#if defined(PUBLISHER)
/**
 * Publisher thread routine
 * ~~~~~~~~~~~~~~~~~~~~~~~~~
 *
 * This is the Publisher thread that sleeps for 60% of the cycletime (250us) and
 * prepares the tranmission packet within 40% of cycletime. The priority of this
 * thread is lower than the priority of the Subscriber thread, so the subscriber
 * thread executes first during every cycle. The data published by this thread
 * in one cycle is subscribed by the subscriber thread of pubsub_TSN_loopback in
 * the next cycle (two cycle timing model).
 *
 * The publisherETF function is the routine used by the publisher thread. */

void *
publisherETF(void *arg) {
    struct timespec   nextnanosleeptime;
    UA_ServerCallback pubCallback;
    UA_Server*        server;
    UA_WriterGroup*   currentWriterGroup; // TODO: Remove WriterGroup Usage
    UA_UInt64         interval_ns;
    UA_UInt64         transmission_time;

    /* Initialise value for nextnanosleeptime timespec */
    nextnanosleeptime.tv_nsec           = 0;
    threadArg *threadArgumentsPublisher = (threadArg *)arg;
    server                              = threadArgumentsPublisher->server;
    pubCallback                         = threadArgumentsPublisher->callback;
    currentWriterGroup                  = (UA_WriterGroup *)threadArgumentsPublisher->data;
    interval_ns                         = (UA_UInt64)(threadArgumentsPublisher->interval_ms * MILLI_SECONDS);
    /* Verify whether baseTime has already been calculated */
    if(!baseTimeCalculated) {
        /* Get current time and compute the next nanosleeptime */
        clock_gettime(CLOCKID, &threadBaseTime);
        /* Variable to nano Sleep until SECONDS_SLEEP second boundary */
        threadBaseTime.tv_sec  += SECONDS_SLEEP;
        threadBaseTime.tv_nsec  = 0;
        baseTimeCalculated = true;
    }

    nextnanosleeptime.tv_sec  = threadBaseTime.tv_sec;
    /* Modify the nanosecond field to wake up at the pubWakeUp percentage */
    nextnanosleeptime.tv_nsec = threadBaseTime.tv_nsec +
        (__syscall_slong_t)(cycleTimeInMsec * MILLI_SECONDS * pubWakeupPercentage);
    nanoSecondFieldConversion(&nextnanosleeptime);

    /* Define Ethernet ETF transport settings */
    UA_EthernetWriterGroupTransportDataType ethernettransportSettings;
    memset(&ethernettransportSettings, 0, sizeof(UA_EthernetWriterGroupTransportDataType));
    ethernettransportSettings.transmission_time = 0;

    /* Encapsulate ETF config in transportSettings */
    UA_ExtensionObject transportSettings;
    memset(&transportSettings, 0, sizeof(UA_ExtensionObject));
    /* TODO: transportSettings encoding and type to be defined */
    transportSettings.content.decoded.data = &ethernettransportSettings;
    currentWriterGroup->config.transportSettings = transportSettings;
    UA_UInt64 roundOffCycleTime = (UA_UInt64)
        ((cycleTimeInMsec * MILLI_SECONDS) - (cycleTimeInMsec * MILLI_SECONDS * pubWakeupPercentage));

    while(*runningPub) {
        /* The Publisher threads wakes up at the configured publisher wake up
         * percentage (60%) of each cycle */
        clock_nanosleep(CLOCKID, TIMER_ABSTIME, &nextnanosleeptime, NULL);
        /* Whenever Ctrl + C pressed, publish running boolean as false to stop
         * the subscriber before terminating the application */
        if(signalTerm == true)
            *runningPub = false;

        /* Calculation of transmission time using the configured qbv offset by
         * the user - Will be handled by publishingOffset in the future */
        transmission_time = ((UA_UInt64)nextnanosleeptime.tv_sec * SECONDS +
                             (UA_UInt64)nextnanosleeptime.tv_nsec) +
            roundOffCycleTime + (UA_UInt64)(qbvOffset * 1000);
        ethernettransportSettings.transmission_time = transmission_time;
        /* Publish the data using the pubcallback - UA_WriterGroup_publishCallback().
         * Start publishing when pubCounterData is greater than 1. */
        if(*pubCounterData > 0)
            pubCallback(server, currentWriterGroup);

        /* Calculation of the next wake up time by adding the interval with the
         * previous wake up time */
        nextnanosleeptime.tv_nsec += (__syscall_slong_t)interval_ns;
        nanoSecondFieldConversion(&nextnanosleeptime);
    }

    UA_free(threadArgumentsPublisher);
    sleep(1);
    runningServer = false;
    return NULL;
}
#endif

#if defined(SUBSCRIBER)

/**
 * Subscriber thread routine
 * ~~~~~~~~~~~~~~~~~~~~~~~~~
 *
 * This Subscriber thread will wakeup during the start of cycle at 250us
 * interval and check if the packets are received. Subscriber thread has the
 * highest priority. This Subscriber thread subscribes to the data published by
 * the Publisher thread of pubsub_TSN_loopback in the previous cycle. The
 * subscriber function is the routine used by the subscriber thread. */

void *subscriber(void *arg) {
    UA_Server*        server;
    void*   currentReaderGroup;
    UA_ServerCallback subCallback;
    struct timespec   nextnanosleeptimeSub;
    UA_UInt64         subInterval_ns;

    threadArg *threadArgumentsSubscriber = (threadArg *)arg;
    server             = threadArgumentsSubscriber->server;
    subCallback        = threadArgumentsSubscriber->callback;
    currentReaderGroup = threadArgumentsSubscriber->data;
    subInterval_ns     = (UA_UInt64)(threadArgumentsSubscriber->interval_ms * MILLI_SECONDS);

    /* Verify whether baseTime has already been calculated */
    if(!baseTimeCalculated) {
        /* Get current time and compute the next nanosleeptime */
        clock_gettime(CLOCKID, &threadBaseTime);
        /* Variable to nano Sleep until SECONDS_SLEEP second boundary */
        threadBaseTime.tv_sec  += SECONDS_SLEEP;
        threadBaseTime.tv_nsec  = 0;
        baseTimeCalculated = true;
    }

    nextnanosleeptimeSub.tv_sec  = threadBaseTime.tv_sec;
    /* Modify the nanosecond field to wake up at the subWakeUp percentage */
    nextnanosleeptimeSub.tv_nsec = threadBaseTime.tv_nsec +
        (__syscall_slong_t)(cycleTimeInMsec * MILLI_SECONDS * subWakeupPercentage);
    nanoSecondFieldConversion(&nextnanosleeptimeSub);
    while(*runningSub) {
        /* The Subscriber threads wakes up at the configured subscriber wake up
         * percentage (0%) of each cycle */
        clock_nanosleep(CLOCKID, TIMER_ABSTIME, &nextnanosleeptimeSub, NULL);
        /* Receive and process the incoming data using the subcallback -
         *  UA_ReaderGroup_subscribeCallback() */
        subCallback(server, currentReaderGroup);
        /* Calculation of the next wake up time by adding the interval with the
         * previous wake up time */
        nextnanosleeptimeSub.tv_nsec += (__syscall_slong_t)subInterval_ns;
        nanoSecondFieldConversion(&nextnanosleeptimeSub);

        /* Whenever Ctrl + C pressed, modify the runningSub boolean to false to
         * end this while loop */
        if(signalTerm == true)
            *runningSub = false;
    }

    /* While ctrl+c is provided in publisher side then loopback application
     * need to be closed by after sending *running=0 for subscriber T8 */
    if(*runningSub == false)
        signalTerm = true;

#if defined(SUBSCRIBER) && !defined(PUBLISHER)
    runningServer = UA_FALSE;
#endif
    UA_free(threadArgumentsSubscriber);
    return NULL;
}
#endif

#if defined(PUBLISHER) || defined(SUBSCRIBER)

/**
 * UserApplication thread routine
 * ~~~~~~~~~~~~~~~~~~~~~~~~~~~~~~
 *
 * The userapplication thread will wakeup at 30% of cycle time and handles the
 * userdata(read and write in Information Model). This thread serves the purpose
 * of a Control loop, which is used to increment the counterdata to be published
 * by the Publisher thread and read the data from Information Model for the
 * Subscriber thread and writes the updated counterdata in distinct csv files
 * for both threads. */

void *userApplicationPubSub(void *arg) {
    struct timespec nextnanosleeptimeUserApplication;
    /* Verify whether baseTime has already been calculated */
    if(!baseTimeCalculated) {
        /* Get current time and compute the next nanosleeptime */
        clock_gettime(CLOCKID, &threadBaseTime);
        /* Variable to nano Sleep until SECONDS_SLEEP second boundary */
        threadBaseTime.tv_sec  += SECONDS_SLEEP;
        threadBaseTime.tv_nsec  = 0;
        baseTimeCalculated = true;
    }

    nextnanosleeptimeUserApplication.tv_sec  = threadBaseTime.tv_sec;
    /* Modify the nanosecond field to wake up at the userAppWakeUp percentage */
    nextnanosleeptimeUserApplication.tv_nsec = threadBaseTime.tv_nsec +
        (__syscall_slong_t)(cycleTimeInMsec * MILLI_SECONDS * userAppWakeupPercentage);
    nanoSecondFieldConversion(&nextnanosleeptimeUserApplication);

<<<<<<< HEAD
#if defined(PUBLISHER) && defined(SUBSCRIBER)
    while (*runningSub || *runningPub) {
#else
    while (*runningSub) {
#endif
        /* The User application threads wakes up at the configured userApp wake up percentage (30%) of each cycle */
=======
    while(*runningSub || *runningPub) {
        /* The User application threads wakes up at the configured userApp wake
         * up percentage (30%) of each cycle */
>>>>>>> a73c53cd
        clock_nanosleep(CLOCKID, TIMER_ABSTIME, &nextnanosleeptimeUserApplication, NULL);
#if defined(SUBSCRIBER)
        /* Get the time - T4, time where subscribed varibles are read from the
         * Information model. At this point, the packet will be already
         * subscribed and written into the Information model. As this
         * application uses FPM, we do not require explicit call of
         * UA_Server_read() to read the subscribed value from the Information
         * model. Hence, we take subscribed T4 time here */
        clock_gettime(CLOCKID, &dataReceiveTime);
#endif

#if defined(PUBLISHER)
        /* Pass the received subscribed values to publish variables
         * subCounterData value to pubCounter data repeatedSubCounter data
         * values to repeatedPubCounter data */
        *pubCounterData = *subCounterData;
        for(UA_Int32 iterator = 0; iterator <  REPEATED_NODECOUNTS; iterator++)
            *repeatedCounterData[iterator] = *subRepeatedCounterData[iterator];

        /* Get the time - T5, time where the values of the subsribed data were
         * copied to the publisher counter variables */
        clock_gettime(CLOCKID, &dataModificationTime);
#endif

        /* Update the T4, T5 time with the counter data in the user defined
         * publisher and subscriber arrays */
        if(enableCsvLog || consolePrint) {
#if defined(SUBSCRIBER)
            if(*subCounterData > 0)
                updateMeasurementsSubscriber(dataReceiveTime, *subCounterData);
#endif

#if defined(PUBLISHER)
            if(*pubCounterData > 0)
                updateMeasurementsPublisher(dataModificationTime, *pubCounterData);
#endif
        }

        /* Calculation of the next wake up time by adding the interval with the
         * previous wake up time */
        nextnanosleeptimeUserApplication.tv_nsec +=
            (__syscall_slong_t)(cycleTimeInMsec * MILLI_SECONDS);
        nanoSecondFieldConversion(&nextnanosleeptimeUserApplication);
    }

    return NULL;
}
#endif

/**
 * Thread creation
 * ~~~~~~~~~~~~~~~
 *
 * The threadcreation functionality creates thread with given threadpriority,
 * coreaffinity. The function returns the threadID of the newly created thread. */

static pthread_t
threadCreation(UA_Int16 threadPriority, size_t coreAffinity, void *(*thread)(void *),
               char *applicationName, void *serverConfig) {
    /* Core affinity set */
    cpu_set_t           cpuset;
    pthread_t           threadID;
    struct sched_param  schedParam;
    UA_Int32         returnValue         = 0;
    UA_Int32         errorSetAffinity    = 0;
    /* Return the ID for thread */
    threadID = pthread_self();
    schedParam.sched_priority = threadPriority;
    returnValue = pthread_setschedparam(threadID, SCHED_FIFO, &schedParam);
    if(returnValue != 0) {
        UA_LOG_INFO(UA_Log_Stdout, UA_LOGCATEGORY_USERLAND, "pthread_setschedparam: failed\n");
        exit(1);
    }

    UA_LOG_INFO(UA_Log_Stdout, UA_LOGCATEGORY_USERLAND,
                "\npthread_setschedparam:%s Thread priority is %d \n",
                applicationName, schedParam.sched_priority);
    CPU_ZERO(&cpuset);
    CPU_SET(coreAffinity, &cpuset);
    errorSetAffinity = pthread_setaffinity_np(threadID, sizeof(cpu_set_t), &cpuset);
    if(errorSetAffinity) {
        fprintf(stderr, "pthread_setaffinity_np: %s\n", strerror(errorSetAffinity));
        exit(1);
    }

    returnValue = pthread_create(&threadID, NULL, thread, serverConfig);
    if(returnValue != 0)
        UA_LOG_WARNING(UA_Log_Stdout, UA_LOGCATEGORY_USERLAND,
                       ":%s Cannot create thread\n", applicationName);

<<<<<<< HEAD
    if (CPU_ISSET(coreAffinity, &cpuset))
        UA_LOG_INFO(UA_Log_Stdout, UA_LOGCATEGORY_USERLAND,"%s CPU CORE: %lu\n", applicationName, (long unsigned)coreAffinity);
=======
    if(CPU_ISSET(coreAffinity, &cpuset))
        UA_LOG_INFO(UA_Log_Stdout, UA_LOGCATEGORY_USERLAND,
                    "%s CPU CORE: %ld\n", applicationName, coreAffinity);
>>>>>>> a73c53cd

   return threadID;
}

/**
 * Creation of nodes
 * ~~~~~~~~~~~~~~~~~~
 *
 * The addServerNodes function is used to create the publisher and subscriber
 * nodes. */

static void addServerNodes(UA_Server *server) {
    UA_NodeId objectId;
    UA_NodeId newNodeId;
    UA_ObjectAttributes object           = UA_ObjectAttributes_default;
    object.displayName                   = UA_LOCALIZEDTEXT("en-US", "Counter Object");
    UA_Server_addObjectNode(server, UA_NODEID_NULL,
                            UA_NODEID_NUMERIC(0, UA_NS0ID_OBJECTSFOLDER),
                            UA_NODEID_NUMERIC(0, UA_NS0ID_ORGANIZES),
                            UA_QUALIFIEDNAME(1, "Counter Object"), UA_NODEID_NULL,
                            object, NULL, &objectId);
    UA_VariableAttributes publisherAttr  = UA_VariableAttributes_default;
    UA_UInt64 publishValue               = 0;
    publisherAttr.accessLevel            = UA_ACCESSLEVELMASK_READ | UA_ACCESSLEVELMASK_WRITE;
    publisherAttr.dataType               = UA_TYPES[UA_TYPES_UINT64].typeId;
    UA_Variant_setScalar(&publisherAttr.value, &publishValue, &UA_TYPES[UA_TYPES_UINT64]);
    publisherAttr.displayName            = UA_LOCALIZEDTEXT("en-US", "Publisher Counter");
    newNodeId                            = UA_NODEID_STRING(1, "PublisherCounter");
    UA_Server_addVariableNode(server, newNodeId, objectId,
                              UA_NODEID_NUMERIC(0, UA_NS0ID_HASCOMPONENT),
                              UA_QUALIFIEDNAME(1, "Publisher Counter"),
                              UA_NODEID_NULL, publisherAttr, NULL, &pubNodeID);
    UA_VariableAttributes subscriberAttr = UA_VariableAttributes_default;
    UA_UInt64 subscribeValue             = 0;
    subscriberAttr.accessLevel           = UA_ACCESSLEVELMASK_READ | UA_ACCESSLEVELMASK_WRITE;
    subscriberAttr.dataType              = UA_TYPES[UA_TYPES_UINT64].typeId;
    UA_Variant_setScalar(&subscriberAttr.value, &subscribeValue, &UA_TYPES[UA_TYPES_UINT64]);
    subscriberAttr.displayName           = UA_LOCALIZEDTEXT("en-US", "Subscriber Counter");
    newNodeId                            = UA_NODEID_STRING(1, "SubscriberCounter");
    UA_Server_addVariableNode(server, newNodeId, objectId,
                              UA_NODEID_NUMERIC(0, UA_NS0ID_HASCOMPONENT),
                              UA_QUALIFIEDNAME(1, "Subscriber Counter"),
                              UA_NODEID_NULL, subscriberAttr, NULL, &subNodeID);

    for(UA_Int32 iterator = 0; iterator < REPEATED_NODECOUNTS; iterator++) {
        UA_VariableAttributes repeatedNodePub = UA_VariableAttributes_default;
        UA_UInt64 repeatedPublishValue        = 0;
        repeatedNodePub.accessLevel           = UA_ACCESSLEVELMASK_READ | UA_ACCESSLEVELMASK_WRITE;
        repeatedNodePub.dataType              = UA_TYPES[UA_TYPES_UINT64].typeId;
        UA_Variant_setScalar(&repeatedNodePub.value, &repeatedPublishValue, &UA_TYPES[UA_TYPES_UINT64]);
        repeatedNodePub.displayName           = UA_LOCALIZEDTEXT("en-US", "Publisher RepeatedCounter");
        newNodeId                             = UA_NODEID_NUMERIC(1, (UA_UInt32)iterator+10000);
        UA_Server_addVariableNode(server, newNodeId, objectId,
                                 UA_NODEID_NUMERIC(0, UA_NS0ID_HASCOMPONENT),
                                 UA_QUALIFIEDNAME(1, "Publisher RepeatedCounter"),
                                 UA_NODEID_NULL, repeatedNodePub, NULL, &pubRepeatedCountNodeID);
    }
    UA_VariableAttributes runningStatusPub = UA_VariableAttributes_default;
    UA_Boolean runningPubStatus            = 0;
    runningStatusPub.accessLevel           = UA_ACCESSLEVELMASK_READ | UA_ACCESSLEVELMASK_WRITE;
    UA_Variant_setScalar(&runningStatusPub.value, &runningPubStatus, &UA_TYPES[UA_TYPES_BOOLEAN]);
    runningStatusPub.displayName           = UA_LOCALIZEDTEXT("en-US", "RunningStatus Pub");
    runningStatusPub.dataType              = UA_TYPES[UA_TYPES_BOOLEAN].typeId;
    newNodeId                              = UA_NODEID_NUMERIC(1, (UA_UInt32)20000);
    UA_Server_addVariableNode(server, newNodeId, objectId,
                              UA_NODEID_NUMERIC(0, UA_NS0ID_HASCOMPONENT),
                              UA_QUALIFIEDNAME(1, "RunningStatus Pub"),
                              UA_NODEID_NULL, runningStatusPub, NULL, &runningPubStatusNodeID);

    for(UA_Int32 iterator = 0; iterator < REPEATED_NODECOUNTS; iterator++) {
        UA_VariableAttributes repeatedNodeSub = UA_VariableAttributes_default;
        UA_DateTime repeatedSubscribeValue;
        UA_Variant_setScalar(&repeatedNodeSub.value, &repeatedSubscribeValue, &UA_TYPES[UA_TYPES_UINT64]);
        repeatedNodeSub.accessLevel           = UA_ACCESSLEVELMASK_READ | UA_ACCESSLEVELMASK_WRITE;
        repeatedNodeSub.dataType              = UA_TYPES[UA_TYPES_UINT64].typeId;
        repeatedNodeSub.displayName           = UA_LOCALIZEDTEXT("en-US", "Subscriber RepeatedCounter");
        newNodeId                             = UA_NODEID_NUMERIC(1, (UA_UInt32)iterator+50000);
        UA_Server_addVariableNode(server, newNodeId, objectId,
                                  UA_NODEID_NUMERIC(0, UA_NS0ID_HASCOMPONENT),
                                  UA_QUALIFIEDNAME(1, "Subscriber RepeatedCounter"),
                                  UA_NODEID_NULL, repeatedNodeSub, NULL, &subRepeatedCountNodeID);
    }
    UA_VariableAttributes runningStatusSubscriber = UA_VariableAttributes_default;
    UA_Boolean runningSubStatusValue              = 0;
    runningStatusSubscriber.accessLevel           = UA_ACCESSLEVELMASK_READ | UA_ACCESSLEVELMASK_WRITE;
    UA_Variant_setScalar(&runningStatusSubscriber.value, &runningSubStatusValue, &UA_TYPES[UA_TYPES_BOOLEAN]);
    runningStatusSubscriber.displayName           = UA_LOCALIZEDTEXT("en-US", "RunningStatus Sub");
    runningStatusSubscriber.dataType              = UA_TYPES[UA_TYPES_BOOLEAN].typeId;
    newNodeId                                     = UA_NODEID_NUMERIC(1, (UA_UInt32)30000);
    UA_Server_addVariableNode(server, newNodeId, objectId,
                              UA_NODEID_NUMERIC(0, UA_NS0ID_HASCOMPONENT),
                              UA_QUALIFIEDNAME(1, "RunningStatus Sub"),
                              UA_NODEID_NULL, runningStatusSubscriber, NULL, &runningSubStatusNodeID);
}

/**
 * Deletion of nodes
 * ~~~~~~~~~~~~~~~~~
 *
 * The removeServerNodes function is used to delete the publisher and subscriber
 * nodes. */

static void removeServerNodes(UA_Server *server) {
    /* Delete the Publisher Counter Node*/
    UA_Server_deleteNode(server, pubNodeID, true);
    UA_NodeId_clear(&pubNodeID);
    for(UA_Int32 iterator = 0; iterator < REPEATED_NODECOUNTS; iterator++) {
        UA_Server_deleteNode(server, pubRepeatedCountNodeID, true);
        UA_NodeId_clear(&pubRepeatedCountNodeID);
    }
    UA_Server_deleteNode(server, runningPubStatusNodeID, true);
    UA_NodeId_clear(&runningPubStatusNodeID);
<<<<<<< HEAD
    UA_Server_deleteNode(server, subNodeID, UA_TRUE);
=======

    UA_Server_deleteNode(server, subNodeID, true);
>>>>>>> a73c53cd
    UA_NodeId_clear(&subNodeID);
    for(UA_Int32 iterator = 0; iterator < REPEATED_NODECOUNTS; iterator++) {
        UA_Server_deleteNode(server, subRepeatedCountNodeID, true);
        UA_NodeId_clear(&subRepeatedCountNodeID);
    }
    UA_Server_deleteNode(server, runningSubStatusNodeID, true);
    UA_NodeId_clear(&runningSubStatusNodeID);
}

/**
 * Usage function
 * ~~~~~~~~~~~~~~
 *
 * The usage function gives the information to run the application.
 *
 * ``./bin/examples/pubsub_TSN_loopback -interface <ethernet_interface> runs the application.``
 *
 * For more options, use ./bin/examples/pubsub_TSN_loopback -h. */

static void usage(char *appname) {
    fprintf(stderr,
        "\n"
        "usage: %s [options]\n"
        "\n"
        " -interface       [name] Use network interface 'name'\n"
        " -cycleTimeInMsec [num]  Cycle time in milli seconds (default %lf)\n"
        " -socketPriority  [num]  Set publisher SO_PRIORITY to (default %d)\n"
        " -pubPriority     [num]  Publisher thread priority value (default %d)\n"
        " -subPriority     [num]  Subscriber thread priority value (default %d)\n"
        " -userAppPriority [num]  User application thread priority value (default %d)\n"
        " -pubCore         [num]  Run on CPU for publisher (default %d)\n"
        " -subCore         [num]  Run on CPU for subscriber (default %d)\n"
        " -userAppCore     [num]  Run on CPU for userApplication (default %d)\n"
        " -pubMacAddress   [name] Publisher Mac address (default %s - where 8 is the VLAN ID and 3 is the PCP)\n"
        " -subMacAddress   [name] Subscriber Mac address (default %s - where 8 is the VLAN ID and 3 is the PCP)\n"
        " -qbvOffset       [num]  QBV offset value (default %d)\n"
        " -disableSoTxtime        Do not use SO_TXTIME\n"
        " -enableCsvLog           Experimental: To log the data in csv files. Support up to 1 million samples\n"
        " -enableconsolePrint     Experimental: To print the data in console output. Support for higher cycle time\n"
        " -enableBlockingSocket   Run application with blocking socket option. While using blocking socket option need to\n"
        "                         run both the Publisher and Loopback application. Otherwise application will not terminate.\n"
        " -enableXdpSubscribe     Enable XDP feature for subscriber. XDP_COPY and XDP_FLAGS_SKB_MODE is used by default. Not recommended to be enabled along with blocking socket.\n"
        " -xdpQueue        [num]  XDP queue value (default %d)\n"
        " -xdpFlagDrvMode         Use XDP in DRV mode\n"
        " -xdpBindFlagZeroCopy    Use Zero-Copy mode in XDP\n"
        "\n",
        appname, DEFAULT_CYCLE_TIME, DEFAULT_SOCKET_PRIORITY, DEFAULT_PUB_SCHED_PRIORITY, \
        DEFAULT_SUB_SCHED_PRIORITY, DEFAULT_USERAPPLICATION_SCHED_PRIORITY, \
        DEFAULT_PUB_CORE, DEFAULT_SUB_CORE, DEFAULT_USER_APP_CORE, \
        DEFAULT_PUBLISHING_MAC_ADDRESS, DEFAULT_SUBSCRIBING_MAC_ADDRESS, DEFAULT_QBV_OFFSET, DEFAULT_XDP_QUEUE);
}

/**
 * Main Server
 * ~~~~~~~~~~~
 *
 * The main function contains publisher and subscriber threads running in
 * parallel. */

int main(int argc, char **argv) {
    signal(SIGINT, stopHandler);
    signal(SIGTERM, stopHandler);

    UA_Int32         returnValue         = 0;
    UA_StatusCode    retval              = UA_STATUSCODE_GOOD;
    UA_Server       *server              = UA_Server_new();
    UA_ServerConfig *config              = UA_Server_getConfig(server);
    char            *interface           = NULL;
    UA_Int32         argInputs           = 0;
    UA_Int32         long_index          = 0;
    char            *progname;
    pthread_t        userThreadID;

    /* Process the command line arguments */
    progname = strrchr(argv[0], '/');
    progname = progname ? 1 + progname : argv[0];

    static struct option long_options[] = {
        {"interface",            required_argument, 0, 'a'},
        {"cycleTimeInMsec",      required_argument, 0, 'b'},
        {"socketPriority",       required_argument, 0, 'c'},
        {"pubPriority",          required_argument, 0, 'd'},
        {"subPriority",          required_argument, 0, 'e'},
        {"userAppPriority",      required_argument, 0, 'f'},
        {"pubCore",              required_argument, 0, 'g'},
        {"subCore",              required_argument, 0, 'h'},
        {"userAppCore",          required_argument, 0, 'i'},
        {"pubMacAddress",        required_argument, 0, 'j'},
        {"subMacAddress",        required_argument, 0, 'k'},
        {"qbvOffset",            required_argument, 0, 'l'},
        {"disableSoTxtime",      no_argument,       0, 'm'},
        {"enableCsvLog",         no_argument,       0, 'n'},
        {"enableconsolePrint",   no_argument,       0, 'o'},
        {"enableBlockingSocket", no_argument,       0, 'p'},
        {"xdpQueue",             required_argument, 0, 'q'},
        {"xdpFlagDrvMode",       no_argument,       0, 'r'},
        {"xdpBindFlagZeroCopy",  no_argument,       0, 's'},
        {"enableXdpSubscribe",   no_argument,       0, 't'},
        {"help",                 no_argument,       0, 'u'},
        {0,                      0,                 0,  0 }
    };

    while((argInputs = getopt_long_only(argc, argv,"", long_options, &long_index)) != -1) {
        switch(argInputs) {
            case 'a':
                interface = optarg;
                break;
            case 'b':
                cycleTimeInMsec = atof(optarg);
                break;
            case 'c':
                socketPriority = atoi(optarg);
                break;
            case 'd':
                pubPriority = atoi(optarg);
                break;
            case 'e':
                subPriority = atoi(optarg);
                break;
            case 'f':
                userAppPriority = atoi(optarg);
                break;
            case 'g':
                pubCore = atoi(optarg);
                break;
            case 'h':
                subCore = atoi(optarg);
                break;
            case 'i':
                userAppCore = atoi(optarg);
                break;
            case 'j':
                pubMacAddress = optarg;
                break;
            case 'k':
                subMacAddress = optarg;
                break;
            case 'l':
                qbvOffset = atoi(optarg);
                break;
            case 'm':
                disableSoTxtime = false;
                break;
            case 'n':
                enableCsvLog = true;
                break;
            case 'o':
                consolePrint = true;
                break;
            case 'p':
                /* TODO: Application need to be exited independently */
                enableBlockingSocket = true;
                break;
            case 'q':
                xdpQueue = (UA_UInt32)atoi(optarg);
                break;
            case 'r':
                xdpFlag = XDP_FLAGS_DRV_MODE;
                break;
            case 's':
                xdpBindFlag = XDP_ZEROCOPY;
                break;
            case 't':
                enableXdpSubscribe = true;
                break;
            case 'u':
                usage(progname);
                return -1;
            case '?':
                usage(progname);
                return -1;
        }
    }

    if(!interface) {
        UA_LOG_ERROR(UA_Log_Stdout, UA_LOGCATEGORY_SERVER,
                     "Need a network interface to run");
        usage(progname);
        return -1;
    }

    if(cycleTimeInMsec < 0.125) {
        UA_LOG_ERROR(UA_Log_Stdout, UA_LOGCATEGORY_SERVER,
                     "%f Bad cycle time", cycleTimeInMsec);
        usage(progname);
        return -1;
    }

    if(enableBlockingSocket == true) {
        if(enableXdpSubscribe == true) {
            UA_LOG_ERROR(UA_Log_Stdout, UA_LOGCATEGORY_SERVER,
                         "Cannot enable blocking socket and xdp at the same time");
            usage(progname);
            return -1;
        }
    }

    if(xdpFlag == XDP_FLAGS_DRV_MODE || xdpBindFlag == XDP_ZEROCOPY) {
        if(enableXdpSubscribe == false)
            UA_LOG_INFO(UA_Log_Stdout, UA_LOGCATEGORY_SERVER,
                        "Flag enableXdpSubscribe is false, running application without XDP");
    }

    UA_ServerConfig_setMinimal(config, PORT_NUMBER, NULL);

#ifdef UA_ENABLE_PUBSUB_ENCRYPTION
#if defined(PUBLISHER) && defined(SUBSCRIBER)
    /* Instantiate the PubSub SecurityPolicy */
    config->pubSubConfig.securityPolicies = (UA_PubSubSecurityPolicy*)
        UA_calloc(2, sizeof(UA_PubSubSecurityPolicy));
    config->pubSubConfig.securityPoliciesSize = 2;
#else
    config->pubSubConfig.securityPolicies = (UA_PubSubSecurityPolicy*)
        UA_malloc(sizeof(UA_PubSubSecurityPolicy));
    config->pubSubConfig.securityPoliciesSize = 1;
#endif
#endif

#if defined(UA_ENABLE_PUBSUB_ENCRYPTION) && defined(PUBLISHER)
    UA_PubSubSecurityPolicy_Aes128Ctr(&config->pubSubConfig.securityPolicies[1],
                                      &config->logger);
#endif

#if defined(PUBLISHER)
    UA_NetworkAddressUrlDataType networkAddressUrlPub;
#endif

#if defined(SUBSCRIBER)
    UA_NetworkAddressUrlDataType networkAddressUrlSub;
#endif

#if defined(PUBLISHER)
        networkAddressUrlPub.networkInterface = UA_STRING(interface);
        networkAddressUrlPub.url              = UA_STRING(pubMacAddress);
#endif

#if defined(SUBSCRIBER)
        networkAddressUrlSub.networkInterface = UA_STRING(interface);
        networkAddressUrlSub.url              = UA_STRING(subMacAddress);
#endif

#if defined(PUBLISHER)
if(enableCsvLog)
    fpPublisher = fopen(filePublishedData, "w");
#endif

#if defined(SUBSCRIBER)
if(enableCsvLog)
    fpSubscriber = fopen(fileSubscribedData, "w");
#endif

/* It is possible to use multiple PubSubTransportLayers on runtime.
 * The correct factory is selected on runtime by the standard defined
 * PubSub TransportProfileUri's. */
#if defined (PUBLISHER)
    UA_ServerConfig_addPubSubTransportLayer(config, UA_PubSubTransportLayerEthernet());
#endif

    /* Server is the new OPCUA model which has both publisher and subscriber
     * configuration. Add axis node and OPCUA pubsub client server counter
     * nodes. */
    addServerNodes(server);

#if defined(PUBLISHER)
    addPubSubConnection(server, &networkAddressUrlPub);
    addPublishedDataSet(server);
    addDataSetField(server);
    addWriterGroup(server);
    addDataSetWriter(server);
    UA_Server_freezeWriterGroupConfiguration(server, writerGroupIdent);
#endif

#if defined(UA_ENABLE_PUBSUB_ENCRYPTION) && defined(SUBSCRIBER)
    UA_PubSubSecurityPolicy_Aes128Ctr(&config->pubSubConfig.securityPolicies[0],
                                      &config->logger);
#endif
#if defined (PUBLISHER) && defined(SUBSCRIBER)
    UA_ServerConfig_addPubSubTransportLayer(config, UA_PubSubTransportLayerEthernet());
#endif

#if defined(SUBSCRIBER) && !defined(PUBLISHER)
    UA_ServerConfig_addPubSubTransportLayer(config, UA_PubSubTransportLayerEthernet());
#endif

#if defined(SUBSCRIBER)
    addPubSubConnectionSubscriber(server, &networkAddressUrlSub);
    addReaderGroup(server);
    addDataSetReader(server);
    UA_Server_freezeReaderGroupConfiguration(server, readerGroupIdentifier);
    UA_Server_setReaderGroupOperational(server, readerGroupIdentifier);
#endif

    serverConfigStruct *serverConfig;
    serverConfig                = (serverConfigStruct*)UA_malloc(sizeof(serverConfigStruct));
    serverConfig->ServerRun     = server;
#if defined(PUBLISHER) || defined(SUBSCRIBER)
    char threadNameUserAppl[22] = "UserApplicationPubSub";
    userThreadID                = threadCreation((UA_Int16)userAppPriority,
                                                 (size_t)userAppCore, userApplicationPubSub,
                                                 threadNameUserAppl, serverConfig);
#endif

    retval |= UA_Server_run(server, &runningServer);
#if defined(SUBSCRIBER)
    UA_Server_unfreezeReaderGroupConfiguration(server, readerGroupIdentifier);
#endif

#if defined(PUBLISHER) || defined(SUBSCRIBER)
    returnValue = pthread_join(userThreadID, NULL);
    if(returnValue != 0)
        UA_LOG_INFO(UA_Log_Stdout, UA_LOGCATEGORY_USERLAND,
                    "\nPthread Join Failed for User thread:%d\n", returnValue);
#endif

    if(enableCsvLog) {
#if defined(PUBLISHER)
        /* Write the published data in the publisher_T1.csv file */
        size_t pubLoopVariable = 0;
        for(pubLoopVariable = 0; pubLoopVariable < measurementsPublisher;
             pubLoopVariable++) {
            fprintf(fpPublisher, "%lu,%ld.%09ld\n",
                    (long unsigned)publishCounterValue[pubLoopVariable],
                    publishTimestamp[pubLoopVariable].tv_sec,
                    publishTimestamp[pubLoopVariable].tv_nsec);
        }
#endif
#if defined(SUBSCRIBER)
        /* Write the subscribed data in the subscriber_T8.csv file */
        size_t subLoopVariable = 0;
        for(subLoopVariable = 0; subLoopVariable < measurementsSubscriber;
             subLoopVariable++) {
            fprintf(fpSubscriber, "%lu,%ld.%09ld\n",
                    (long unsigned)subscribeCounterValue[subLoopVariable],
                    subscribeTimestamp[subLoopVariable].tv_sec,
                    subscribeTimestamp[subLoopVariable].tv_nsec);
        }
#endif
    }

#if defined(PUBLISHER) || defined(SUBSCRIBER)
    removeServerNodes(server);
    UA_Server_delete(server);
    UA_free(serverConfig);
#endif

#if defined(PUBLISHER)
    UA_free(runningPub);
    UA_free(pubCounterData);
    for(UA_Int32 iterator = 0; iterator < REPEATED_NODECOUNTS; iterator++)
        UA_free(repeatedCounterData[iterator]);

    /* Free external data source */
    UA_free(pubDataValueRT);
    UA_free(runningPubDataValueRT);
    for(UA_Int32 iterator = 0; iterator < REPEATED_NODECOUNTS; iterator++)
        UA_free(repeatedDataValueRT[iterator]);

    if(enableCsvLog)
        fclose(fpPublisher);
#endif

#if defined(SUBSCRIBER)
    UA_free(runningSub);
    UA_free(subCounterData);
    for(UA_Int32 iterator = 0; iterator < REPEATED_NODECOUNTS; iterator++)
        UA_free(subRepeatedCounterData[iterator]);

    /* Free external data source */
    UA_free(subDataValueRT);
    UA_free(runningSubDataValueRT);
    for(UA_Int32 iterator = 0; iterator < REPEATED_NODECOUNTS; iterator++)
        UA_free(subRepeatedDataValueRT[iterator]);

    if(enableCsvLog)
        fclose(fpSubscriber);
#endif

    return (int)retval;
}<|MERGE_RESOLUTION|>--- conflicted
+++ resolved
@@ -401,17 +401,11 @@
 
 /* Remove the callback added for cyclic repetition */
 static void
-<<<<<<< HEAD
-removePubSubApplicationCallback(UA_Server *server, UA_NodeId identifier, UA_UInt64 callbackId) {
-    if(callbackId && (pthread_join((pthread_t)callbackId, NULL) != 0))
-=======
 removePubSubApplicationCallback(UA_Server *server, UA_NodeId identifier,
                                 UA_UInt64 callbackId) {
-    if(callbackId && (pthread_join(callbackId, NULL) != 0))
->>>>>>> a73c53cd
+    if(callbackId && (pthread_join((pthread_t)callbackId, NULL) != 0))
         UA_LOG_WARNING(UA_Log_Stdout, UA_LOGCATEGORY_USERLAND,
                        "Pthread Join Failed thread: %lu\n", (long unsigned)callbackId);
-
 }
 
 /**
@@ -973,13 +967,8 @@
     }
 
     if(consolePrint)
-<<<<<<< HEAD
-        UA_LOG_INFO(UA_Log_Stdout, UA_LOGCATEGORY_USERLAND,"Pub:%lu,%ld.%09ld\n",
+        UA_LOG_INFO(UA_Log_Stdout, UA_LOGCATEGORY_USERLAND, "Pub:%lu,%ld.%09ld\n",
                     (long unsigned)counterValue, start_time.tv_sec, start_time.tv_nsec);
-=======
-        UA_LOG_INFO(UA_Log_Stdout, UA_LOGCATEGORY_USERLAND,"Pub:%ld,%ld.%09ld\n",
-                    counterValue, start_time.tv_sec, start_time.tv_nsec);
->>>>>>> a73c53cd
 
     if(signalTerm != true){
         publishTimestamp[measurementsPublisher]        = start_time;
@@ -1008,14 +997,8 @@
     }
 
     if(consolePrint)
-<<<<<<< HEAD
-        UA_LOG_INFO(UA_Log_Stdout, UA_LOGCATEGORY_USERLAND,"Sub:%lu,%ld.%09ld\n",
+        UA_LOG_INFO(UA_Log_Stdout, UA_LOGCATEGORY_USERLAND, "Sub:%lu,%ld.%09ld\n",
                     (long unsigned)counterValue, receive_time.tv_sec, receive_time.tv_nsec);
-=======
-        UA_LOG_INFO(UA_Log_Stdout, UA_LOGCATEGORY_USERLAND,
-                    "Sub:%ld,%ld.%09ld\n", counterValue,
-                    receive_time.tv_sec, receive_time.tv_nsec);
->>>>>>> a73c53cd
 
     if(signalTerm != true){
         subscribeTimestamp[measurementsSubscriber]     = receive_time;
@@ -1220,18 +1203,13 @@
         (__syscall_slong_t)(cycleTimeInMsec * MILLI_SECONDS * userAppWakeupPercentage);
     nanoSecondFieldConversion(&nextnanosleeptimeUserApplication);
 
-<<<<<<< HEAD
 #if defined(PUBLISHER) && defined(SUBSCRIBER)
     while (*runningSub || *runningPub) {
 #else
     while (*runningSub) {
 #endif
-        /* The User application threads wakes up at the configured userApp wake up percentage (30%) of each cycle */
-=======
-    while(*runningSub || *runningPub) {
         /* The User application threads wakes up at the configured userApp wake
          * up percentage (30%) of each cycle */
->>>>>>> a73c53cd
         clock_nanosleep(CLOCKID, TIMER_ABSTIME, &nextnanosleeptimeUserApplication, NULL);
 #if defined(SUBSCRIBER)
         /* Get the time - T4, time where subscribed varibles are read from the
@@ -1322,14 +1300,9 @@
         UA_LOG_WARNING(UA_Log_Stdout, UA_LOGCATEGORY_USERLAND,
                        ":%s Cannot create thread\n", applicationName);
 
-<<<<<<< HEAD
-    if (CPU_ISSET(coreAffinity, &cpuset))
-        UA_LOG_INFO(UA_Log_Stdout, UA_LOGCATEGORY_USERLAND,"%s CPU CORE: %lu\n", applicationName, (long unsigned)coreAffinity);
-=======
     if(CPU_ISSET(coreAffinity, &cpuset))
         UA_LOG_INFO(UA_Log_Stdout, UA_LOGCATEGORY_USERLAND,
-                    "%s CPU CORE: %ld\n", applicationName, coreAffinity);
->>>>>>> a73c53cd
+                    "%s CPU CORE: %lu\n", applicationName, (long unsigned)coreAffinity);
 
    return threadID;
 }
@@ -1442,12 +1415,7 @@
     }
     UA_Server_deleteNode(server, runningPubStatusNodeID, true);
     UA_NodeId_clear(&runningPubStatusNodeID);
-<<<<<<< HEAD
-    UA_Server_deleteNode(server, subNodeID, UA_TRUE);
-=======
-
     UA_Server_deleteNode(server, subNodeID, true);
->>>>>>> a73c53cd
     UA_NodeId_clear(&subNodeID);
     for(UA_Int32 iterator = 0; iterator < REPEATED_NODECOUNTS; iterator++) {
         UA_Server_deleteNode(server, subRepeatedCountNodeID, true);
